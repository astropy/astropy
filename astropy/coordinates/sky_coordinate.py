from __future__ import (absolute_import, division, print_function, unicode_literals)

import re
import collections
import warnings

import numpy as np

from ..utils.compat.misc import override__dir__
from ..extern import six
from ..extern.six.moves import zip, range
from ..units import Unit, IrreducibleUnit
from .. import units as u
from ..wcs.utils import skycoord_to_pixel, pixel_to_skycoord
from ..utils.exceptions import AstropyDeprecationWarning
from ..utils.data_info import MixinInfo, _get_obj_attrs_map
from ..utils import ShapedLikeNDArray

from .distances import Distance
from .angles import Angle
from .baseframe import BaseCoordinateFrame, frame_transform_graph, GenericFrame, _get_repr_cls
from .builtin_frames import ICRS, SkyOffsetFrame
from .representation import (BaseRepresentation, SphericalRepresentation,
                             UnitSphericalRepresentation)

__all__ = ['SkyCoord']

PLUS_MINUS_RE = re.compile(r'(\+|\-)')
J_PREFIXED_RA_DEC_RE = re.compile(
    r"""J                              # J prefix
    ([0-9]{6,7}\.?[0-9]{0,2})          # RA as HHMMSS.ss or DDDMMSS.ss, optional decimal digits
    ([\+\-][0-9]{6}\.?[0-9]{0,2})\s*$  # Dec as DDMMSS.ss, optional decimal digits
    """, re.VERBOSE)

class SkyCoordInfo(MixinInfo):
    """
    Container for meta information like name, description, format.  This is
    required when the object is used as a mixin column within a table, but can
    be used as a general way to store meta information.
    """
    attrs_from_parent = set(['unit'])  # Unit is read-only
    _supports_indexing = False

    @staticmethod
    def default_format(val):
        repr_data = val.info._repr_data
        formats = ['{0.' + compname + '.value:}' for compname
                   in repr_data.components]
        return ','.join(formats).format(repr_data)

    @property
    def unit(self):
        repr_data = self._repr_data
        unit = ','.join(str(getattr(repr_data, comp).unit) or 'None'
                        for comp in repr_data.components)
        return unit

    @property
    def _repr_data(self):
        if self._parent is None:
            return None

        sc = self._parent
        if (issubclass(sc.representation, SphericalRepresentation) and
                isinstance(sc.data, UnitSphericalRepresentation)):
            repr_data = sc.represent_as(sc.data.__class__, in_frame_units=True)
        else:
            repr_data = sc.represent_as(sc.representation, in_frame_units=True)
        return repr_data

    def _represent_as_dict(self):
        obj = self._parent
        attrs = list(obj.representation_component_names)
        attrs += list(frame_transform_graph.frame_attrnames_set)
        out = _get_obj_attrs_map(obj, attrs)

        # Don't output distance if it is all unitless 1.0
        if 'distance' in out and np.all(out['distance'] == 1.0):
            del out['distance']

        out['representation'] = obj.representation.get_name()
        out['frame'] = obj.frame.name

        return out


class SkyCoord(ShapedLikeNDArray):
    """High-level object providing a flexible interface for celestial coordinate
    representation, manipulation, and transformation between systems.

    The `SkyCoord` class accepts a wide variety of inputs for initialization. At
    a minimum these must provide one or more celestial coordinate values with
    unambiguous units.  Inputs may be scalars or lists/tuples/arrays, yielding
    scalar or array coordinates (can be checked via ``SkyCoord.isscalar``).
    Typically one also specifies the coordinate frame, though this is not
    required. The general pattern for spherical representations is::

      SkyCoord(COORD, [FRAME], keyword_args ...)
      SkyCoord(LON, LAT, [FRAME], keyword_args ...)
      SkyCoord(LON, LAT, [DISTANCE], frame=FRAME, unit=UNIT, keyword_args ...)
      SkyCoord([FRAME], <lon_attr>=LON, <lat_attr>=LAT, keyword_args ...)

    It is also possible to input coordinate values in other representations
    such as cartesian or cylindrical.  In this case one includes the keyword
    argument ``representation='cartesian'`` (for example) along with data in
    ``x``, ``y``, and ``z``.

    Examples
    --------
    The examples below illustrate common ways of initializing a `SkyCoord`
    object.  For a complete description of the allowed syntax see the
    full coordinates documentation.  First some imports::

      >>> from astropy.coordinates import SkyCoord  # High-level coordinates
      >>> from astropy.coordinates import ICRS, Galactic, FK4, FK5  # Low-level frames
      >>> from astropy.coordinates import Angle, Latitude, Longitude  # Angles
      >>> import astropy.units as u

    The coordinate values and frame specification can now be provided using
    positional and keyword arguments::

      >>> c = SkyCoord(10, 20, unit="deg")  # defaults to ICRS frame
      >>> c = SkyCoord([1, 2, 3], [-30, 45, 8], "icrs", unit="deg")  # 3 coords

      >>> coords = ["1:12:43.2 +1:12:43", "1 12 43.2 +1 12 43"]
      >>> c = SkyCoord(coords, FK4, unit=(u.deg, u.hourangle), obstime="J1992.21")

      >>> c = SkyCoord("1h12m43.2s +1d12m43s", Galactic)  # Units from string
      >>> c = SkyCoord("galactic", l="1h12m43.2s", b="+1d12m43s")

      >>> ra = Longitude([1, 2, 3], unit=u.deg)  # Could also use Angle
      >>> dec = np.array([4.5, 5.2, 6.3]) * u.deg  # Astropy Quantity
      >>> c = SkyCoord(ra, dec, frame='icrs')
      >>> c = SkyCoord(ICRS, ra=ra, dec=dec, obstime='2001-01-02T12:34:56')

      >>> c = FK4(1 * u.deg, 2 * u.deg)  # Uses defaults for obstime, equinox
      >>> c = SkyCoord(c, obstime='J2010.11', equinox='B1965')  # Override defaults

      >>> c = SkyCoord(w=0, u=1, v=2, unit='kpc', frame='galactic', representation='cartesian')

      >>> c = SkyCoord([ICRS(ra=1*u.deg, dec=2*u.deg), ICRS(ra=3*u.deg, dec=4*u.deg)])

    As shown, the frame can be a `~astropy.coordinates.BaseCoordinateFrame`
    class or the corresponding string alias.  The frame classes that are built in
    to astropy are `ICRS`, `FK5`, `FK4`, `FK4NoETerms`, and `Galactic`.
    The string aliases are simply lower-case versions of the class name, and
    allow for creating a `SkyCoord` object and transforming frames without
    explicitly importing the frame classes.

    Parameters
    ----------
    frame : `~astropy.coordinates.BaseCoordinateFrame` class or string, optional
        Type of coordinate frame this `SkyCoord` should represent. Defaults to
        to ICRS if not given or given as None.
    unit : `~astropy.units.Unit`, string, or tuple of :class:`~astropy.units.Unit` or str, optional
        Units for supplied ``LON`` and ``LAT`` values, respectively.  If
        only one unit is supplied then it applies to both ``LON`` and
        ``LAT``.
    obstime : valid `~astropy.time.Time` initializer, optional
        Time of observation
    equinox : valid `~astropy.time.Time` initializer, optional
        Coordinate frame equinox
    representation : str or Representation class
        Specifies the representation, e.g. 'spherical', 'cartesian', or
        'cylindrical'.  This affects the positional args and other keyword args
        which must correspond to the given representation.
    copy : bool, optional
        If `True` (default), a copy of any coordinate data is made.  This
        argument can only be passed in as a keyword argument.
    **keyword_args
        Other keyword arguments as applicable for user-defined coordinate frames.
        Common options include:

        ra, dec : valid `~astropy.coordinates.Angle` initializer, optional
            RA and Dec for frames where ``ra`` and ``dec`` are keys in the
            frame's ``representation_component_names``, including `ICRS`,
            `FK5`, `FK4`, and `FK4NoETerms`.
        l, b : valid `~astropy.coordinates.Angle` initializer, optional
            Galactic ``l`` and ``b`` for for frames where ``l`` and ``b`` are
            keys in the frame's ``representation_component_names``, including
            the `Galactic` frame.
        x, y, z : float or `~astropy.units.Quantity`, optional
            Cartesian coordinates values
        w, u, v : float or `~astropy.units.Quantity`, optional
            Cartesian coordinates values for the Galactic frame.
    """

    # Declare that SkyCoord can be used as a Table column by defining the
    # info property.
    info = SkyCoordInfo()


    def __init__(self, *args, **kwargs):

        # Parse the args and kwargs to assemble a sanitized and validated
        # kwargs dict for initializing attributes for this object and for
        # creating the internal self._sky_coord_frame object
        args = list(args)  # Make it mutable
        copy = kwargs.pop('copy', True)
        kwargs = self._parse_inputs(args, kwargs)

        # Set internal versions of object state attributes
        for attr in frame_transform_graph.frame_attrnames_set:
            setattr(self, '_' + attr, kwargs[attr])

        frame = kwargs['frame']
        coord_kwargs = {}
        if 'representation' in kwargs:
            coord_kwargs['representation'] = _get_repr_cls(kwargs['representation'])
        for attr, value in kwargs.items():
            if value is not None and (attr in frame.representation_component_names
                                      or attr in frame.get_frame_attr_names()):
                coord_kwargs[attr] = value

        # Finally make the internal coordinate object.
        self._sky_coord_frame = frame.__class__(copy=copy, **coord_kwargs)

        if not self._sky_coord_frame.has_data:
            raise ValueError('Cannot create a SkyCoord without data')

    @property
    def frame(self):
        return self._sky_coord_frame

    @property
    def representation(self):
        return self.frame.representation

    @representation.setter
    def representation(self, value):
        self.frame.representation = value

    @property
    def shape(self):
        return self.frame.shape

    def _apply(self, method, *args, **kwargs):
        """Create a new instance, applying a method to the underlying data.

        In typical usage, the method is any of the shape-changing methods for
        `~numpy.ndarray` (``reshape``, ``swapaxes``, etc.), as well as those
        picking particular elements (``__getitem__``, ``take``, etc.), which
        are all defined in `~astropy.utils.misc.ShapedLikeNDArray`. It will be
        applied to the underlying arrays in the representation (e.g., ``x``,
        ``y``, and ``z`` for `~astropy.coordinates.CartesianRepresentation`),
        as well as to any frame attributes that have a shape, with the results
        used to create a new instance.

        Internally, it is also used to apply functions to the above parts
        (in particular, `~numpy.broadcast_to`).

        Parameters
        ----------
        method : str or callable
            If str, it is the name of a method that is applied to the internal
            ``components``. If callable, the function is applied.
        args : tuple
            Any positional arguments for ``method``.
        kwargs : dict
            Any keyword arguments for ``method``.
        """

        self_frame = self._sky_coord_frame
        try:
            # First turn `self` into a mockup of the thing we want - we can copy
            # this to get all the right attributes
            self._sky_coord_frame = self_frame._apply(method, *args, **kwargs)
            out = SkyCoord(self, representation=self.representation, copy=False)

            # Copy other 'info' attr only if it has actually been defined.
            # See PR #3898 for further explanation and justification, along
            # with Quantity.__array_finalize__
            if 'info' in self.__dict__:
                out.info = self.info

            return out
        finally:
            # now put back the right frame in self
            self._sky_coord_frame = self_frame

    def _parse_inputs(self, args, kwargs):
        """
        Assemble a validated and sanitized keyword args dict for instantiating a
        SkyCoord and coordinate object from the provided `args`, and `kwargs`.
        """
        valid_kwargs = {}

        # Put the SkyCoord attributes like frame, equinox, obstime, location
        # into valid_kwargs dict.  `Frame` could come from args or kwargs, so
        # set valid_kwargs['frame'] accordingly.  The others must be specified
        # by keyword args or else get a None default.  Pop them off of kwargs
        # in the process.
        frame = valid_kwargs['frame'] = _get_frame(args, kwargs)
        if 'representation' in kwargs:
            valid_kwargs['representation'] = _get_repr_cls(kwargs.pop('representation'))

        for attr in frame_transform_graph.frame_attrnames_set:
            valid_kwargs[attr] = kwargs.pop(attr, None)

        # Get units
        units = _get_units(args, kwargs)

        # Grab any frame-specific attr names like `ra` or `l` or `distance` from kwargs
        # and migrate to valid_kwargs.
        valid_kwargs.update(_get_representation_attrs(frame, units, kwargs))

        # Error if anything is still left in kwargs
        if kwargs:
            raise ValueError('Unrecognized keyword argument(s) {0}'
                             .format(', '.join("'{0}'".format(key) for key in kwargs)))

        # Finally deal with the unnamed args.  This figures out what the arg[0] is
        # and returns a dict with appropriate key/values for initializing frame class.
        if args:
            if len(args) == 1:
                # One arg which must be a coordinate.  In this case
                # coord_kwargs will contain keys like 'ra', 'dec', 'distance'
                # along with any frame attributes like equinox or obstime which
                # were explicitly specified in the coordinate object (i.e. non-default).
                coord_kwargs = _parse_coordinate_arg(args[0], frame, units, kwargs)

                # Copy other 'info' attr only if it has actually been defined.
                if 'info' in getattr(args[0], '__dict__', ()):
                    self.info = args[0].info

            elif len(args) <= 3:
                frame_attr_names = frame.representation_component_names.keys()
                repr_attr_names = frame.representation_component_names.values()
                coord_kwargs = {}
                for arg, frame_attr_name, repr_attr_name, unit in zip(args, frame_attr_names,
                                                                      repr_attr_names, units):
                    attr_class = frame.representation.attr_classes[repr_attr_name]
                    coord_kwargs[frame_attr_name] = attr_class(arg, unit=unit)

            else:
                raise ValueError('Must supply no more than three positional arguments, got {}'
                                 .format(len(args)))

            # Copy the coord_kwargs into the final valid_kwargs dict.  For each
            # of the coord_kwargs ensure that there is no conflict with a value
            # specified by the user in the original kwargs.
            for attr, coord_value in coord_kwargs.items():
                if (attr in valid_kwargs
                        and valid_kwargs[attr] is not None
                        and np.any(valid_kwargs[attr] != coord_value)):
                    raise ValueError("Coordinate attribute '{0}'={1!r} conflicts with "
                                     "keyword argument '{0}'={2!r}"
                                     .format(attr, coord_value, valid_kwargs[attr]))
                valid_kwargs[attr] = coord_value

        return valid_kwargs

    def transforms(self, other, accepting_defaults=False):
        """
        The other coordinate transformed to this frame.

        The reverse of transform_to, in the sense
        c0.transforms(c1) == c1.transform_to(c0)

        Parameters
        ----------
        other : `BaseCoordinateFrame` class / instance or `SkyCoord` instance
            The object to transform to self's coordinate system.
        accepting_defaults : the destination frame's default parameters override the original frame's explicit parameters

        Returns
        -------
        newother
            A new object (or the same object if no transformation is necessary)
            in the  coordinate represented in the `frame` frame.

        Raises
        ------
        ValueError
            If there is no possible transformation route.
        TypeError
            if other doesn't have a transform_to method
        """
        try:
            if self.is_equivalent_frame(other):
                return other
            else:
                return other.transform_to(self, accepting_defaults=accepting_defaults)
        except AttributeError as e:
            raise TypeError("other object doesn't know how to transform to this frame.")

    def transform_to(self, frame, accepting_defaults=False):
        """
        Transform this coordinate to a new frame.

        The frame attributes (e.g. equinox or obstime) for the returned object
        depend on the corresponding attributes of SkyCoord object and the
        supplied ``frame``, with the following precedence:

        1. Non-default value in the supplied frame
        2. Non-default value in the SkyCoord instance (unless accepting_defaults)
        3. Default value in the supplied frame

        Parameters
        ----------
        frame : str or `BaseCoordinateFrame` class / instance or `SkyCoord` instance
            The frame to transform this coordinate into.
        accepting_defaults : the destination frame's default parameters override the original frame's explicit parameters

        Returns
        -------
        coord : `SkyCoord`
            A new object with this coordinate represented in the `frame` frame.

        Raises
        ------
        ValueError
            If there is no possible transformation route.
        """
        from astropy.coordinates.errors import ConvertError

        frame_kwargs = {}

        # Frame name (string) or frame class?  Coerce into an instance.
        try:
            frame = _get_frame_class(frame)()
        except Exception:
            pass

        if isinstance(frame, SkyCoord):
            frame = frame.frame  # Change to underlying coord frame instance

        if isinstance(frame, BaseCoordinateFrame):
            new_frame_cls = frame.__class__

            # Set the keyword args for making a new frame instance for the
            # transform.  Frame attributes track whether they were explicitly
            # set by user or are just reflecting default values.  Precedence:
            # 1. Non-default value in the supplied frame instance
            # 2. Non-default value in the self instance (unless accepting_defaults)
            # 3. Default value in the supplied frame instance
            for attr in frame_transform_graph.frame_attrnames_set:
                self_val = getattr(self, attr, None)
                frame_val = getattr(frame, attr, None)
                if frame_val is not None and (accepting_defaults or not frame.is_frame_attr_default(attr)):
                    frame_kwargs[attr] = frame_val
                elif self_val is not None and not self.is_frame_attr_default(attr):
                    frame_kwargs[attr] = self_val
                elif frame_val is not None:
                    frame_kwargs[attr] = frame_val
        else:
            raise ValueError('Transform `frame` must be a frame name, class, or instance')

        # Get the composite transform to the new frame
        trans = frame_transform_graph.get_transform(self.frame.__class__, new_frame_cls)
        if trans is None:
            raise ConvertError('Cannot transform from {0} to {1}'
                               .format(self.frame.__class__, new_frame_cls))

        # Make a generic frame which will accept all the frame kwargs that
        # are provided and allow for transforming through intermediate frames
        # which may require one or more of those kwargs.
        generic_frame = GenericFrame(frame_kwargs)

        # Do the transformation, returning a coordinate frame of the desired
        # final type (not generic).
        new_coord = trans(self.frame, generic_frame)

        # Finally make the new SkyCoord object from the `new_coord` and
        # remaining frame_kwargs that are not frame_attributes in `new_coord`.
        # We could remove overlaps here, but the init code is set up to accept
        # overlaps as long as the values are identical (which they must be).
        return self.__class__(new_coord, **frame_kwargs)

    def __getattr__(self, attr):
        """
        Overrides getattr to return coordinates that this can be transformed
        to, based on the alias attr in the master transform graph.
        """
        if '_sky_coord_frame' in self.__dict__:
            if self.frame.name == attr:
                return self  # Should this be a deepcopy of self?

            # Anything in the set of all possible frame_attr_names is handled
            # here. If the attr is relevant for the current frame then delegate
            # to self.frame otherwise get it from self._<attr>.
            if attr in frame_transform_graph.frame_attrnames_set:
                if attr in self.frame.get_frame_attr_names():
                    return getattr(self.frame, attr)
                else:
                    try:
                        return getattr(self, '_' + attr)
                    except AttributeError:
                        # this can happen because frame_attrnames_set is
                        # dynamic.  So if a frame is added to the transform
                        # graph after this SkyCoord was created, the "real"
                        # underlying attribute - e.g. `_equinox` does not exist
                        # on the SkyCoord.  So we add this case to just use
                        # None, as it wouldn't have been possible for the user
                        # to have set the value until the frame existed anyway
                        return None

            # Some attributes might not fall in the above category but still
            # are available through self._sky_coord_frame.
            if not attr.startswith('_') and hasattr(self._sky_coord_frame, attr):
                return getattr(self._sky_coord_frame, attr)

            # Try to interpret as a new frame for transforming.
            frame_cls = frame_transform_graph.lookup_name(attr)
            if frame_cls is not None and self.frame.is_transformable_to(frame_cls):
                return self.transform_to(attr)

        # Fail
        raise AttributeError("'{0}' object has no attribute '{1}'"
                             .format(self.__class__.__name__, attr))

    def __setattr__(self, attr, val):
        # This is to make anything available through __getattr__ immutable
        if '_sky_coord_frame' in self.__dict__:
            if self.frame.name == attr:
                raise AttributeError("'{0}' is immutable".format(attr))

<<<<<<< HEAD
            if (attr in frame_transform_graph.frame_attrnames_set or
                (not attr.startswith('_') and
                 hasattr(self._sky_coord_frame, attr))):
=======
            if not attr.startswith('_') and hasattr(self._sky_coord_frame, attr):
>>>>>>> 8831db6b
                setattr(self._sky_coord_frame, attr, val)
                return

            frame_cls = frame_transform_graph.lookup_name(attr)
            if frame_cls is not None and self.frame.is_transformable_to(frame_cls):
                raise AttributeError("'{0}' is immutable".format(attr))

        if attr in FRAME_ATTR_NAMES_SET():
            # All possible frame attributes can be set, but only via a private
            # variable.  See __getattr__ above.
            attr = '_' + attr

        # Otherwise, do the standard Python attribute setting
        super(SkyCoord, self).__setattr__(attr, val)

    @override__dir__
    def __dir__(self):
        """
        Override the builtin `dir` behavior to include:
        - Transforms available by aliases
        - Attribute / methods of the underlying self.frame object
        """

        # determine the aliases that this can be transformed to.
        dir_values = set()
        for name in frame_transform_graph.get_names():
            frame_cls = frame_transform_graph.lookup_name(name)
            if self.frame.is_transformable_to(frame_cls):
                dir_values.add(name)

        # Add public attributes of self.frame
        dir_values.update(set(attr for attr in dir(self.frame) if not attr.startswith('_')))

        # Add all possible frame attributes
        dir_values.update(frame_transform_graph.frame_attrnames_set)

        return dir_values

    def __repr__(self):
        clsnm = self.__class__.__name__
        coonm = self.frame.__class__.__name__
        frameattrs = self.frame._frame_attrs_repr()
        if frameattrs:
            frameattrs = ': ' + frameattrs

        data = self.frame._data_repr()
        if data:
            data = ': ' + data

        return '<{clsnm} ({coonm}{frameattrs}){data}>'.format(**locals())

    def to_string(self, style='decimal', **kwargs):
        """
        A string representation of the coordinates.

        The default styles definitions are::

          'decimal': 'lat': {'decimal': True, 'unit': "deg"}
                     'lon': {'decimal': True, 'unit': "deg"}
          'dms': 'lat': {'unit': "deg"}
                 'lon': {'unit': "deg"}
          'hmsdms': 'lat': {'alwayssign': True, 'pad': True, 'unit': "deg"}
                    'lon': {'pad': True, 'unit': "hour"}

        See :meth:`~astropy.coordinates.Angle.to_string` for details and
        keyword arguments (the two angles forming the coordinates are are
        both :class:`~astropy.coordinates.Angle` instances). Keyword
        arguments have precedence over the style defaults and are passed
        to :meth:`~astropy.coordinates.Angle.to_string`.

        Parameters
        ----------
        style : {'hmsdms', 'dms', 'decimal'}
            The formatting specification to use. These encode the three most
            common ways to represent coordinates. The default is `decimal`.
        kwargs
            Keyword args passed to :meth:`~astropy.coordinates.Angle.to_string`.
        """

        sph_coord = self.frame.represent_as(SphericalRepresentation)

        styles = {'hmsdms': {'lonargs': {'unit': u.hour, 'pad': True},
                             'latargs': {'unit': u.degree, 'pad': True, 'alwayssign': True}},
                  'dms': {'lonargs': {'unit': u.degree},
                          'latargs': {'unit': u.degree}},
                  'decimal': {'lonargs': {'unit': u.degree, 'decimal': True},
                              'latargs': {'unit': u.degree, 'decimal': True}}
                  }

        lonargs = {}
        latargs = {}

        if style in styles:
            lonargs.update(styles[style]['lonargs'])
            latargs.update(styles[style]['latargs'])
        else:
            raise ValueError('Invalid style.  Valid options are: {0}'.format(",".join(styles)))

        lonargs.update(kwargs)
        latargs.update(kwargs)

        if np.isscalar(sph_coord.lon.value):
            coord_string = (sph_coord.lon.to_string(**lonargs)
                            + " " +
                            sph_coord.lat.to_string(**latargs))
        else:
            coord_string = []
            for lonangle, latangle in zip(sph_coord.lon.ravel(), sph_coord.lat.ravel()):
                coord_string += [(lonangle.to_string(**lonargs)
                                 + " " +
                                 latangle.to_string(**latargs))]
            if len(sph_coord.shape) > 1:
                coord_string = np.array(coord_string).reshape(sph_coord.shape)

        return coord_string

    def is_equivalent_frame(self, other):
        """
        Checks if this object's frame as the same as that of the ``other``
        object.

        To be the same frame, two objects must be the same frame class and have
        the same frame attributes. For two `SkyCoord` objects, *all* of the
        frame attributes have to match, not just those relevant for the object's
        frame.

        Parameters
        ----------
        other : SkyCoord or BaseCoordinateFrame
            The other object to check.

        Returns
        -------
        isequiv : bool
            True if the frames are the same, False if not.

        Raises
        ------
        TypeError
            If ``other`` isn't a `SkyCoord` or a `BaseCoordinateFrame` or subclass.
        """
        if isinstance(other, BaseCoordinateFrame):
            return self.frame.is_equivalent_frame(other)
        elif isinstance(other, SkyCoord):
            if other.frame.name != self.frame.name:
                return False

            for fattrnm in frame_transform_graph.frame_attrnames_set:
                if getattr(self, fattrnm) != getattr(other, fattrnm):
                    return False
            return True
        else:
            #not a BaseCoordinateFrame nor a SkyCoord object
            raise TypeError("Tried to do is_equivalent_frame on something that "
                            "isn't frame-like")

    # High-level convenience methods
    def separation(self, other):
        """
        Computes on-sky separation between this coordinate and another.

        For more on how to use this (and related) functionality, see the
        examples in :doc:`/coordinates/matchsep`.

        Parameters
        ----------
        other : `~astropy.coordinates.SkyCoord` or `~astropy.coordinates.BaseCoordinateFrame`
            The coordinate to get the separation to.

        Returns
        -------
        sep : `~astropy.coordinates.Angle`
            The on-sky separation between this and the ``other`` coordinate.

        Notes
        -----
        The separation is calculated using the Vincenty formula, which
        is stable at all locations, including poles and antipodes [1]_.

        .. [1] http://en.wikipedia.org/wiki/Great-circle_distance

        """
        from . import Angle
        from .angle_utilities import angular_separation

        try:
            other_in_self_frame = self.transforms(other, accepting_defaults=True)
        except TypeError as e:
            raise TypeError('Can only get separation to another SkyCoord or a '
                            'coordinate frame with data')

        lon1 = self.spherical.lon
        lat1 = self.spherical.lat
        lon2 = other_in_self_frame.spherical.lon
        lat2 = other_in_self_frame.spherical.lat

        # Get the separation as a Quantity, convert to Angle in degrees
        sep = angular_separation(lon1, lat1, lon2, lat2)
        return Angle(sep, unit=u.degree)

    def separation_3d(self, other):
        """
        Computes three dimensional separation between this coordinate
        and another.

        For more on how to use this (and related) functionality, see the
        examples in :doc:`/coordinates/matchsep`.

        Parameters
        ----------
        other : `~astropy.coordinates.SkyCoord` or `~astropy.coordinates.BaseCoordinateFrame`
            The coordinate to get the separation to.

        Returns
        -------
        sep : `~astropy.coordinates.Distance`
            The real-space distance between these two coordinates.

        Raises
        ------
        ValueError
            If this or the other coordinate do not have distances.
        """


        if issubclass(self.data.__class__, UnitSphericalRepresentation):
            raise ValueError('This object does not have a distance; cannot '
                             'compute 3d separation.')
        if issubclass(other.data.__class__, UnitSphericalRepresentation):
            raise ValueError('The other object does not have a distance; '
                             'cannot compute 3d separation.')

        try:
            other_in_self_frame = self.transforms(other, accepting_defaults=True)
        except TypeError as e:
            raise TypeError('Can only get separation to another SkyCoord or a '
                            'coordinate frame with data')

        return Distance((self.cartesian -
                         other_in_self_frame.cartesian).norm())

    def spherical_offsets_to(self, tocoord):
        r"""
        Computes angular offsets to go *from* this coordinate *to* another.

        Parameters
        ----------
        tocoord : `~astropy.coordinates.BaseCoordinateFrame`
            The coordinate to offset to.

        Returns
        -------
        lon_offset : `~astropy.coordinates.Angle`
            The angular offset in the longitude direction (i.e., RA for
            equatorial coordinates).
        lat_offset : `~astropy.coordinates.Angle`
            The angular offset in the latitude direction (i.e., Dec for
            equatorial coordinates).

        Raises
        ------
        ValueError
            If the ``tocoord`` is not in the same frame as this one. This is
            different from the behavior of the `separation`/`separation_3d`
            methods because the offset components depend critically on the
            specific choice of frame.

        Notes
        -----
        This uses the sky offset frame machinery, and hence will produce a new
        sky offset frame if one does not already exist for this object's frame
        class.

        See Also
        --------
        separation : for the *total* angular offset (not broken out into components)

        """
        if not self.is_equivalent_frame(tocoord):
            raise ValueError('Tried to use spherical_offsets_to with two non-matching frames!')

        aframe = self.skyoffset_frame()
        acoord = tocoord.transform_to(aframe)

        dlon = acoord.spherical.lon.view(Angle)
        dlat = acoord.spherical.lat.view(Angle)
        return dlon, dlat

    def match_to_catalog_sky(self, catalogcoord, nthneighbor=1):
        """
        Finds the nearest on-sky matches of this coordinate in a set of
        catalog coordinates.

        For more on how to use this (and related) functionality, see the
        examples in :doc:`/coordinates/matchsep`.

        Parameters
        ----------
        catalogcoord : `~astropy.coordinates.SkyCoord` or `~astropy.coordinates.BaseCoordinateFrame`
            The base catalog in which to search for matches. Typically this
            will be a coordinate object that is an array (i.e.,
            ``catalogcoord.isscalar == False``)
        nthneighbor : int, optional
            Which closest neighbor to search for.  Typically ``1`` is
            desired here, as that is correct for matching one set of
            coordinates to another. The next likely use case is ``2``,
            for matching a coordinate catalog against *itself* (``1``
            is inappropriate because each point will find itself as the
            closest match).

        Returns
        -------
        idx : integer array
            Indices into ``catalogcoord`` to get the matched points for
            each of this object's coordinates. Shape matches this
            object.
        sep2d : `~astropy.coordinates.Angle`
            The on-sky separation between the closest match for each
            element in this object in ``catalogcoord``. Shape matches
            this object.
        dist3d : `~astropy.units.Quantity`
            The 3D distance between the closest match for each element
            in this object in ``catalogcoord``. Shape matches this
            object.

        Notes
        -----
        This method requires `SciPy <http://www.scipy.org>`_ to be
        installed or it will fail.

        See Also
        --------
        astropy.coordinates.match_coordinates_sky
        SkyCoord.match_to_catalog_3d
        """
        from .matching import match_coordinates_sky

        if (isinstance(catalogcoord, (SkyCoord, BaseCoordinateFrame))
                and catalogcoord.has_data):
            self_in_catalog_frame = self.transform_to(catalogcoord)
        else:
            raise TypeError('Can only get separation to another SkyCoord or a '
                            'coordinate frame with data')

        res = match_coordinates_sky(self_in_catalog_frame, catalogcoord,
                                    nthneighbor=nthneighbor,
                                    storekdtree='_kdtree_sky')
        return res

    def match_to_catalog_3d(self, catalogcoord, nthneighbor=1):
        """
        Finds the nearest 3-dimensional matches of this coordinate to a set
        of catalog coordinates.

        This finds the 3-dimensional closest neighbor, which is only different
        from the on-sky distance if ``distance`` is set in this object or the
        ``catalogcoord`` object.

        For more on how to use this (and related) functionality, see the
        examples in :doc:`/coordinates/matchsep`.

        Parameters
        ----------
        catalogcoord : `~astropy.coordinates.SkyCoord` or `~astropy.coordinates.BaseCoordinateFrame`
            The base catalog in which to search for matches. Typically this
            will be a coordinate object that is an array (i.e.,
            ``catalogcoord.isscalar == False``)
        nthneighbor : int, optional
            Which closest neighbor to search for.  Typically ``1`` is
            desired here, as that is correct for matching one set of
            coordinates to another.  The next likely use case is
            ``2``, for matching a coordinate catalog against *itself*
            (``1`` is inappropriate because each point will find
            itself as the closest match).

        Returns
        -------
        idx : integer array
            Indices into ``catalogcoord`` to get the matched points for
            each of this object's coordinates. Shape matches this
            object.
        sep2d : `~astropy.coordinates.Angle`
            The on-sky separation between the closest match for each
            element in this object in ``catalogcoord``. Shape matches
            this object.
        dist3d : `~astropy.units.Quantity`
            The 3D distance between the closest match for each element
            in this object in ``catalogcoord``. Shape matches this
            object.

        Notes
        -----
        This method requires `SciPy <http://www.scipy.org>`_ to be
        installed or it will fail.

        See Also
        --------
        astropy.coordinates.match_coordinates_3d
        SkyCoord.match_to_catalog_sky
        """
        from .matching import match_coordinates_3d


        if (isinstance(catalogcoord, (SkyCoord, BaseCoordinateFrame))
                and catalogcoord.has_data):
            if self.is_equivalent_frame(catalogcoord):
                self_in_catalog_frame = self
            else:
                self_in_catalog_frame = self.transform_to(catalogcoord)
        else:
            raise TypeError('Can only get separation to another SkyCoord or a '
                            'coordinate frame with data')

        res = match_coordinates_3d(self_in_catalog_frame, catalogcoord,
                                   nthneighbor=nthneighbor,
                                   storekdtree='_kdtree_3d')

        return res

    def search_around_sky(self, searcharoundcoords, seplimit):
        """
        Searches for all coordinates in this object around a supplied set of
        points within a given on-sky separation.

        This is intended for use on `~astropy.coordinates.SkyCoord` objects
        with coordinate arrays, rather than a scalar coordinate.  For a scalar
        coordinate, it is better to use
        `~astropy.coordinates.SkyCoord.separation`.

        For more on how to use this (and related) functionality, see the
        examples in :doc:`/coordinates/matchsep`.

        Parameters
        ----------
        searcharoundcoords : `~astropy.coordinates.SkyCoord` or `~astropy.coordinates.BaseCoordinateFrame`
            The coordinates to search around to try to find matching points in
            this `SkyCoord`. This should be an object with array coordinates,
            not a scalar coordinate object.
        seplimit : `~astropy.units.Quantity` with angle units
            The on-sky separation to search within.

        Returns
        -------
        idxsearcharound : integer array
            Indices into ``self`` that matches to the corresponding element of
            ``idxself``. Shape matches ``idxself``.
        idxself : integer array
            Indices into ``searcharoundcoords`` that matches to the
            corresponding element of ``idxsearcharound``. Shape matches
            ``idxsearcharound``.
        sep2d : `~astropy.coordinates.Angle`
            The on-sky separation between the coordinates. Shape matches
            ``idxsearcharound`` and ``idxself``.
        dist3d : `~astropy.units.Quantity`
            The 3D distance between the coordinates. Shape matches
            ``idxsearcharound`` and ``idxself``.

        Notes
        -----
        This method requires `SciPy <http://www.scipy.org>`_ (>=0.12.0) to be
        installed or it will fail.

        In the current implementation, the return values are always sorted in
        the same order as the ``searcharoundcoords`` (so ``idxsearcharound`` is
        in ascending order).  This is considered an implementation detail,
        though, so it could change in a future release.

        See Also
        --------
        astropy.coordinates.search_around_sky
        SkyCoord.search_around_3d
        """
        from .matching import search_around_sky

        return search_around_sky(searcharoundcoords, self, seplimit,
                                 storekdtree='_kdtree_sky')

    def search_around_3d(self, searcharoundcoords, distlimit):
        """
        Searches for all coordinates in this object around a supplied set of
        points within a given 3D radius.

        This is intended for use on `~astropy.coordinates.SkyCoord` objects
        with coordinate arrays, rather than a scalar coordinate.  For a scalar
        coordinate, it is better to use
        `~astropy.coordinates.SkyCoord.separation_3d`.

        For more on how to use this (and related) functionality, see the
        examples in :doc:`/coordinates/matchsep`.

        Parameters
        ----------
        searcharoundcoords : `~astropy.coordinates.SkyCoord` or `~astropy.coordinates.BaseCoordinateFrame`
            The coordinates to search around to try to find matching points in
            this `SkyCoord`. This should be an object with array coordinates,
            not a scalar coordinate object.
        distlimit : `~astropy.units.Quantity` with distance units
            The physical radius to search within.

        Returns
        -------
        idxsearcharound : integer array
            Indices into ``self`` that matches to the corresponding element of
            ``idxself``. Shape matches ``idxself``.
        idxself : integer array
            Indices into ``searcharoundcoords`` that matches to the
            corresponding element of ``idxsearcharound``. Shape matches
            ``idxsearcharound``.
        sep2d : `~astropy.coordinates.Angle`
            The on-sky separation between the coordinates. Shape matches
            ``idxsearcharound`` and ``idxself``.
        dist3d : `~astropy.units.Quantity`
            The 3D distance between the coordinates. Shape matches
            ``idxsearcharound`` and ``idxself``.

        Notes
        -----
        This method requires `SciPy <http://www.scipy.org>`_ (>=0.12.0) to be
        installed or it will fail.

        In the current implementation, the return values are always sorted in
        the same order as the ``searcharoundcoords`` (so ``idxsearcharound`` is
        in ascending order).  This is considered an implementation detail,
        though, so it could change in a future release.

        See Also
        --------
        astropy.coordinates.search_around_3d
        SkyCoord.search_around_sky
        """
        from .matching import search_around_3d

        return search_around_3d(searcharoundcoords, self, distlimit,
                                storekdtree='_kdtree_3d')

    def position_angle(self, other):
        """
        Computes the on-sky position angle (East of North) between this
        `SkyCoord` and another.

        Parameters
        ----------
        other : `SkyCoord`
            The other coordinate to compute the position angle to.  It is
            treated as the "head" of the vector of the position angle.

        Returns
        -------
        pa : `~astropy.coordinates.Angle`
            The (positive) position angle of the vector pointing from ``self``
            to ``other``.  If either ``self`` or ``other`` contain arrays, this
            will be an array following the appropriate `numpy` broadcasting
            rules.

        Examples
        --------

        >>> c1 = SkyCoord(0*u.deg, 0*u.deg)
        >>> c2 = SkyCoord(1*u.deg, 0*u.deg)
        >>> c1.position_angle(c2).degree
        90.0
        >>> c3 = SkyCoord(1*u.deg, 1*u.deg)
        >>> c1.position_angle(c3).degree  # doctest: +FLOAT_CMP
        44.995636455344844
        """
        from . import angle_utilities

        try:
            other_in_self_frame = self.transforms(other, accepting_defaults=True)
        except TypeError as e:
            raise TypeError('Can only get position_angle to another SkyCoord or a '
                            'coordinate frame with data')

        slat = self.represent_as(UnitSphericalRepresentation).lat
        slon = self.represent_as(UnitSphericalRepresentation).lon
        olat = other_in_self_frame.represent_as(UnitSphericalRepresentation).lat
        olon = other_in_self_frame.represent_as(UnitSphericalRepresentation).lon

        return angle_utilities.position_angle(slon, slat, olon, olat)

    def skyoffset_frame(self, rotation=None):
        """
        Returns the sky offset frame with this `SkyCoord` at the origin.

        Returns
        -------
        astrframe : `~astropy.coordinates.SkyOffsetFrame`
            A sky offset frame of the same type as this `SkyCoord` (e.g., if
            this object has an ICRS coordinate, the resulting frame is
            SkyOffsetICRS, with the origin set to this object)
        rotation : `~astropy.coordinates.Angle` or `~astropy.units.Quantity` with angle units
            The final rotation of the frame about the ``origin``. The sign of
            the rotation is the left-hand rule. That is, an object at a
            particular position angle in the un-rotated system will be sent to
            the positive latitude (z) direction in the final frame.
        """
        return SkyOffsetFrame(origin=self, rotation=rotation)

    def get_constellation(self, short_name=False, constellation_list='iau'):
        """
        Determines the constellation(s) of the coordinates this `SkyCoord`
        contains.

        Parameters
        ----------
        short_name : bool
            If True, the returned names are the IAU-sanctioned abbreviated
            names.  Otherwise, full names for the constellations are used.
        constellation_list : str
            The set of constellations to use.  Currently only ``'iau'`` is
            supported, meaning the 88 "modern" constellations endorsed by the IAU.

        Returns
        -------
        constellation : str or string array
            If this is a scalar coordinate, returns the name of the
            constellation.  If it is an array `SkyCoord`, it returns an array of
            names.

        Notes
        -----
        To determine which constellation a point on the sky is in, this first
        precesses to B1875, and then uses the Delporte boundaries of the 88
        modern constellations, as tabulated by
        `Roman 1987 <http://cdsarc.u-strasbg.fr/viz-bin/Cat?VI/42>`_.

        See Also
        --------
        astropy.coordinates.get_constellation
        """
        from .funcs import get_constellation

        return get_constellation(self, short_name, constellation_list)

    # WCS pixel to/from sky conversions
    def to_pixel(self, wcs, origin=0, mode='all'):
        """
        Convert this coordinate to pixel coordinates using a `~astropy.wcs.WCS`
        object.

        Parameters
        ----------
        wcs : `~astropy.wcs.WCS`
            The WCS to use for convert
        origin : int
            Whether to return 0 or 1-based pixel coordinates.
        mode : 'all' or 'wcs'
            Whether to do the transformation including distortions (``'all'``) or
            only including only the core WCS transformation (``'wcs'``).

        Returns
        -------
        xp, yp : `numpy.ndarray`
            The pixel coordinates

        See Also
        --------
        astropy.wcs.utils.skycoord_to_pixel : the implementation of this method
        """
        return skycoord_to_pixel(self, wcs=wcs, origin=origin, mode=mode)

    @classmethod
    def from_pixel(cls, xp, yp, wcs, origin=0, mode='all'):
        """
        Create a new `SkyCoord` from pixel coordinates using an
        `~astropy.wcs.WCS` object.

        Parameters
        ----------
        xp, yp : float or `numpy.ndarray`
            The coordinates to convert.
        wcs : `~astropy.wcs.WCS`
            The WCS to use for convert
        origin : int
            Whether to return 0 or 1-based pixel coordinates.
        mode : 'all' or 'wcs'
            Whether to do the transformation including distortions (``'all'``) or
            only including only the core WCS transformation (``'wcs'``).

        Returns
        -------
        coord : an instance of this class
            A new object with sky coordinates corresponding to the input ``xp``
            and ``yp``.

        See Also
        --------
        to_pixel : to do the inverse operation
        astropy.wcs.utils.pixel_to_skycoord : the implementation of this method
        """
        return pixel_to_skycoord(xp, yp, wcs=wcs, origin=origin, mode=mode, cls=cls)

    # Table interactions
    @classmethod
    def guess_from_table(cls, table, **coord_kwargs):
        r"""
        A convenience method to create and return a new `SkyCoord` from the data
        in an astropy Table.

        This method matches table columns that start with the case-insensitive
        names of the the components of the requested frames, if they are also
        followed by a non-alphanumeric character. It will also match columns
        that *end* with the component name if a non-alphanumeric character is
        *before* it.

        For example, the first rule means columns with names like
        ``'RA[J2000]'`` or ``'ra'`` will be interpreted as ``ra`` attributes for
        `~astropy.coordinates.ICRS` frames, but ``'RAJ2000'`` or ``'radius'``
        are *not*. Similarly, the second rule applied to the
        `~astropy.coordinates.Galactic` frame means that a column named
        ``'gal_l'`` will be used as the the ``l`` component, but ``gall`` or
        ``'fill'`` will not.

        The definition of alphanumeric here is based on Unicode's definition
        of alphanumeric, except without ``_`` (which is normally considered
        alphanumeric).  So for ASCII, this means the non-alphanumeric characters
        are ``<space>_!"#$%&'()*+,-./:;<=>?@[\]^`{|}~``).

        Parameters
        ----------
        table : astropy.Table
            The table to load data from.
        coord_kwargs
            Any additional keyword arguments are passed directly to this class's
            constructor.

        Returns
        -------
        newsc : same as this class
            The new `SkyCoord` (or subclass) object.
        """
        inital_frame = coord_kwargs.get('frame')
        frame = _get_frame([], coord_kwargs)
        coord_kwargs['frame'] = inital_frame

        comp_kwargs = {}
        for comp_name in frame.representation_component_names:
            # this matches things like 'ra[...]'' but *not* 'rad'.
            # note that the "_" must be in there explicitly, because
            # "alphanumeric" usually includes underscores.
            starts_with_comp = comp_name + r'(\W|\b|_)'
            # this part matches stuff like 'center_ra', but *not*
            # 'aura'
            ends_with_comp = r'.*(\W|\b|_)' + comp_name + r'\b'
            #the final regex ORs together the two patterns
            rex = re.compile('(' +starts_with_comp + ')|(' + ends_with_comp + ')',
                             re.IGNORECASE | re.UNICODE)

            for col_name in table.colnames:
                if rex.match(col_name):
                    if comp_name in comp_kwargs:
                        oldname = comp_kwargs[comp_name].name
                        msg = ('Found at least two matches for  component "{0}"'
                               ': "{1}" and "{2}". Cannot continue with this '
                               'ambiguity.')
                        raise ValueError(msg.format(comp_name, oldname, col_name))
                    comp_kwargs[comp_name] = table[col_name]

        for k, v in comp_kwargs.items():
            if k in coord_kwargs:
                raise ValueError('Found column "{0}" in table, but it was '
                                 'already provided as "{1}" keyword to '
                                 'guess_from_table function.'.format(v.name, k))
            else:
                coord_kwargs[k] = v

        return cls(**coord_kwargs)

    # Name resolve
    @classmethod
    def from_name(cls, name, frame='icrs'):
        """
        Given a name, query the CDS name resolver to attempt to retrieve
        coordinate information for that object. The search database, sesame
        url, and  query timeout can be set through configuration items in
        ``astropy.coordinates.name_resolve`` -- see docstring for
        `~astropy.coordinates.get_icrs_coordinates` for more
        information.

        Parameters
        ----------
        name : str
            The name of the object to get coordinates for, e.g. ``'M42'``.
        frame : str or `BaseCoordinateFrame` class or instance
            The frame to transform the object to.

        Returns
        -------
        coord : SkyCoord
            Instance of the SkyCoord class.
        """

        from .name_resolve import get_icrs_coordinates

        icrs_coord = get_icrs_coordinates(name)
        icrs_sky_coord = cls(icrs_coord)
        if frame in ('icrs', icrs_coord.__class__):
            return icrs_sky_coord
        else:
            return icrs_sky_coord.transform_to(frame)


# <----------------Private utility functions below here------------------------->


def _get_frame_class(frame):
    """
    Get a frame class from the input `frame`, which could be a frame name
    string, or frame class.
    """
    import inspect

    if isinstance(frame, six.string_types):
        frame_names = frame_transform_graph.get_names()
        if frame not in frame_names:
            raise ValueError('Coordinate frame {0} not in allowed values {1}'
                             .format(frame, sorted(frame_names)))
        frame_cls = frame_transform_graph.lookup_name(frame)

    elif inspect.isclass(frame) and issubclass(frame, BaseCoordinateFrame):
        frame_cls = frame

    else:
        raise ValueError('Coordinate frame must be a frame name or frame class')

    return frame_cls


def _get_frame(args, kwargs):
    """
    Determine the coordinate frame from input SkyCoord args and kwargs.  This
    modifies args and/or kwargs in-place to remove the item that provided
    `frame`.  It also infers the frame if an input coordinate was provided and
    checks for conflicts.

    This allows for frame to be specified as a string like 'icrs' or a frame
    class like ICRS, but not an instance ICRS() since the latter could have
    non-default representation attributes which would require a three-way merge.
    """
    frame = kwargs.pop('frame', None)

    if frame is None and len(args) > 1:

        # We do not allow frames to be passed as positional arguments if data
        # is passed separately from frame.

        for arg in args:

            if isinstance(arg, (SkyCoord, BaseCoordinateFrame)):
                raise ValueError("{0} instance cannot be passed as a positional "
                                 "argument for the frame, pass it using the "
                                 "frame= keyword instead.".format(arg.__class__.__name__))

    # If the frame is an instance or SkyCoord, we split up the attributes and
    # make it into a class.

    if isinstance(frame, SkyCoord):
        frame = frame.frame

    if isinstance(frame, BaseCoordinateFrame):

        for attr in frame.get_frame_attr_names():
            if attr in kwargs:
                raise ValueError("cannot specify frame attribute '{0}' directly in SkyCoord since a frame instance was passed in".format(attr))
            else:
                kwargs[attr] = getattr(frame, attr)

        frame = frame.__class__

    if frame is not None:
        # Frame was provided as kwarg so validate and coerce into corresponding frame.
        frame_cls = _get_frame_class(frame)
        frame_specified_explicitly = True
    else:
        # Look for the frame in args
        for arg in args:
            try:
                frame_cls = _get_frame_class(arg)
                frame_specified_explicitly = True
            except ValueError:
                pass
            else:
                args.remove(arg)
                warnings.warn("Passing a frame as a positional argument is now "
                              "deprecated, use the frame= keyword argument "
                              "instead.", AstropyDeprecationWarning)
                break
        else:
            # Not in args nor kwargs - default to icrs
            frame_cls = ICRS
            frame_specified_explicitly = False

    # Check that the new frame doesn't conflict with existing coordinate frame
    # if a coordinate is supplied in the args list.  If the frame still had not
    # been set by this point and a coordinate was supplied, then use that frame.
    for arg in args:
        coord_frame_cls = None
        if isinstance(arg, BaseCoordinateFrame):
            coord_frame_cls = arg.__class__
        elif isinstance(arg, SkyCoord):
            coord_frame_cls = arg.frame.__class__

        if coord_frame_cls is not None:
            if not frame_specified_explicitly:
                frame_cls = coord_frame_cls
            elif frame_cls is not coord_frame_cls:
                raise ValueError("Cannot override frame='{0}' of input coordinate with "
                                 "new frame='{1}'.  Instead transform the coordinate."
                                 .format(coord_frame_cls.__name__, frame_cls.__name__))

    if 'representation' in kwargs:
        frame = frame_cls(representation=_get_repr_cls(kwargs['representation']))
    else:
        frame = frame_cls()

    return frame


def _get_units(args, kwargs):
    """
    Get the longitude unit and latitude unit from kwargs.  Possible enhancement
    is to allow input from args as well.
    """
    if 'unit' not in kwargs:
        units = [None, None, None]

    else:
        units = kwargs.pop('unit')

        if isinstance(units, six.string_types):
            units = [x.strip() for x in units.split(',')]
            # Allow for input like unit='deg' or unit='m'
            if len(units) == 1:
                units = [units[0], units[0], units[0]]
        elif isinstance(units, (Unit, IrreducibleUnit)):
            units = [units, units, units]

        try:
            units = [(Unit(x) if x else None) for x in units]
            units.extend(None for x in range(3 - len(units)))
            if len(units) > 3:
                raise ValueError()
        except Exception:
            raise ValueError('Unit keyword must have one to three unit values as '
                             'tuple or comma-separated string')

    return units


def _parse_coordinate_arg(coords, frame, units, init_kwargs):
    """
    Single unnamed arg supplied.  This must be:
    - Coordinate frame with data
    - Representation
    - SkyCoord
    - List or tuple of:
      - String which splits into two values
      - Iterable with two values
      - SkyCoord, frame, or representation objects.

    Returns a dict mapping coordinate attribute names to values (or lists of
    values)
    """
    is_scalar = False  # Differentiate between scalar and list input
    valid_kwargs = {}  # Returned dict of lon, lat, and distance (optional)

    frame_attr_names = frame.representation_component_names.keys()
    repr_attr_names = frame.representation_component_names.values()
    repr_attr_classes = frame.representation.attr_classes.values()
    n_attr_names = len(repr_attr_names)

    # Turn a single string into a list of strings for convenience
    if isinstance(coords, six.string_types):
        is_scalar = True
        coords = [coords]

    if isinstance(coords, (SkyCoord, BaseCoordinateFrame)):
        # Note that during parsing of `frame` it is checked that any coordinate
        # args have the same frame as explicitly supplied, so don't worry here.

        if not coords.has_data:
            raise ValueError('Cannot initialize from a frame without coordinate data')

        data = coords.data.represent_as(frame.representation)

        values = []  # List of values corresponding to representation attrs
        for repr_attr_name in repr_attr_names:
            # If coords did not have an explicit distance then don't include in initializers.
            if (isinstance(coords.data, UnitSphericalRepresentation) and
                    repr_attr_name == 'distance'):
                continue

            # Get the value from `data` in the eventual representation
            values.append(getattr(data, repr_attr_name))

        for attr in frame_transform_graph.frame_attrnames_set:
            value = getattr(coords, attr, None)
            use_value = (isinstance(coords, SkyCoord)
                         or attr not in coords._attr_names_with_defaults)
            if use_value and value is not None:
                valid_kwargs[attr] = value

    elif isinstance(coords, BaseRepresentation):
        data = coords.represent_as(frame.representation)
        values = [getattr(data, repr_attr_name) for repr_attr_name in repr_attr_names]

    elif (isinstance(coords, np.ndarray) and coords.dtype.kind in 'if'
          and coords.ndim == 2 and coords.shape[1] <= 3):
        # 2-d array of coordinate values.  Handle specially for efficiency.
        values = coords.transpose()  # Iterates over repr attrs

    elif isinstance(coords, (collections.Sequence, np.ndarray)):
        # Handles list-like input.

        vals = []
        is_ra_dec_representation = ('ra' in frame.representation_component_names and
                                    'dec' in frame.representation_component_names)
        coord_types = (SkyCoord, BaseCoordinateFrame, BaseRepresentation)
        if any(isinstance(coord, coord_types) for coord in coords):
            # this parsing path is used when there are coordinate-like objects
            # in the list - instead of creating lists of values, we create
            # SkyCoords from the list elements and then combine them.
            scs = [SkyCoord(coord, **init_kwargs) for coord in coords]

            # Check that all frames are equivalent
            for sc in scs[1:]:
                if not sc.is_equivalent_frame(scs[0]):
                    raise ValueError("List of inputs don't have equivalent "
                                     "frames: {0} != {1}".format(sc, scs[0]))

            # Now use the first to determine if they are all UnitSpherical
            allunitsphrepr = isinstance(scs[0].data, UnitSphericalRepresentation)

            # get the frame attributes from the first one, because from above we
            # know it matches all the others
            for fattrnm in frame_transform_graph.frame_attrnames_set:
                valid_kwargs[fattrnm] = getattr(scs[0], fattrnm)

            # Now combine the values, to be used below
            values = []
            for data_attr_name, repr_attr_name in zip(frame_attr_names, repr_attr_names):
                if allunitsphrepr and repr_attr_name == 'distance':
                    #if they are *all* UnitSpherical, don't give a distance
                    continue
                data_vals = []
                for sc in scs:
                    data_val = getattr(sc, data_attr_name)
                    data_vals.append(data_val.reshape(1,) if sc.isscalar else data_val)
                concat_vals = np.concatenate(data_vals)
                # Hack because np.concatenate doesn't fully work with Quantity
                if isinstance(concat_vals, u.Quantity):
                    concat_vals._unit = data_val.unit
                values.append(concat_vals)
        else:
            #none of the elements are "frame-like"
            #turn into a list of lists like [[v1_0, v2_0, v3_0], ... [v1_N, v2_N, v3_N]]
            for coord in coords:
                if isinstance(coord, six.string_types):
                    coord1 = coord.split()
                    if len(coord1) == 6:
                        coord = (' '.join(coord1[:3]), ' '.join(coord1[3:]))
                    elif is_ra_dec_representation:
                        coord = _parse_ra_dec(coord)
                    else:
                        coord = coord1
                vals.append(coord)  # Assumes coord is a sequence at this point

            # Do some basic validation of the list elements: all have a length and all
            # lengths the same
            try:
                n_coords = sorted(set(len(x) for x in vals))
            except Exception:
                raise ValueError('One or more elements of input sequence does not have a length')

            if len(n_coords) > 1:
                raise ValueError('Input coordinate values must have same number of elements, found {0}'
                                 .format(n_coords))
            n_coords = n_coords[0]

            # Must have no more coord inputs than representation attributes
            if n_coords > n_attr_names:
                raise ValueError('Input coordinates have {0} values but '
                                 'representation {1} only accepts {2}'
                                 .format(n_coords, frame.representation.get_name(), n_attr_names))

            # Now transpose vals to get [(v1_0 .. v1_N), (v2_0 .. v2_N), (v3_0 .. v3_N)]
            # (ok since we know it is exactly rectangular).  (Note: can't just use zip(*values)
            # because Longitude et al distinguishes list from tuple so [a1, a2, ..] is needed
            # while (a1, a2, ..) doesn't work.
            values = [list(x) for x in zip(*vals)]

            if is_scalar:
                values = [x[0] for x in values]
    else:
        raise ValueError('Cannot parse coordinates from first argument')

    # Finally we have a list of values from which to create the keyword args
    # for the frame initialization.  Validate by running through the appropriate
    # class initializer and supply units (which might be None).
    try:
        for frame_attr_name, repr_attr_class, value, unit in zip(
                frame_attr_names, repr_attr_classes, values, units):
            valid_kwargs[frame_attr_name] = repr_attr_class(value, unit=unit,
                                                            copy=False)
    except Exception as err:
        raise ValueError('Cannot parse first argument data "{0}" for attribute '
                         '{1}'.format(value, frame_attr_name), err)
    return valid_kwargs


def _get_representation_attrs(frame, units, kwargs):
    """
    Find instances of the "representation attributes" for specifying data
    for this frame.  Pop them off of kwargs, run through the appropriate class
    constructor (to validate and apply unit), and put into the output
    valid_kwargs.  "Representation attributes" are the frame-specific aliases
    for the underlying data values in the representation, e.g. "ra" for "lon"
    for many equatorial spherical representations, or "w" for "x" in the
    cartesian representation of Galactic.
    """
    frame_attr_names = frame.representation_component_names.keys()
    repr_attr_classes = frame.representation.attr_classes.values()

    valid_kwargs = {}
    for frame_attr_name, repr_attr_class, unit in zip(frame_attr_names, repr_attr_classes, units):
        value = kwargs.pop(frame_attr_name, None)
        if value is not None:
            valid_kwargs[frame_attr_name] = repr_attr_class(value, unit=unit)

    return valid_kwargs


def _parse_ra_dec(coord_str):
    """
    Parse RA and Dec values from a coordinate string. Currently the
    following formats are supported:

     * space separated 6-value format
     * space separated <6-value format, this requires a plus or minus sign
       separation between RA and Dec
     * sign separated format
     * JHHMMSS.ss+DDMMSS.ss format, with up to two optional decimal digits
     * JDDDMMSS.ss+DDMMSS.ss format, with up to two optional decimal digits

    Parameters
    ----------
    coord_str : str
        Coordinate string to parse.

    Returns
    -------
    coord : str or list of str
        Parsed coordinate values.
    """

    if isinstance(coord_str, six.string_types):
        coord1 = coord_str.split()
    else:
        # This exception should never be raised from SkyCoord
        raise TypeError('coord_str must be a single str')

    if len(coord1) == 6:
        coord = (' '.join(coord1[:3]), ' '.join(coord1[3:]))
    elif len(coord1) > 2:
        coord = PLUS_MINUS_RE.split(coord_str)
        coord = (coord[0], ' '.join(coord[1:]))
    elif len(coord1) == 1:
        match_j = J_PREFIXED_RA_DEC_RE.match(coord_str)
        if match_j:
            coord = match_j.groups()
            if len(coord[0].split('.')[0]) == 7:
                coord = ('{0} {1} {2}'.
                         format(coord[0][0:3], coord[0][3:5], coord[0][5:]),
                         '{0} {1} {2}'.
                         format(coord[1][0:3], coord[1][3:5], coord[1][5:]))
            else:
                coord = ('{0} {1} {2}'.
                         format(coord[0][0:2], coord[0][2:4], coord[0][4:]),
                         '{0} {1} {2}'.
                         format(coord[1][0:3], coord[1][3:5], coord[1][5:]))
        else:
            coord = PLUS_MINUS_RE.split(coord_str)
            coord = (coord[0], ' '.join(coord[1:]))
    else:
        coord = coord1

    return coord<|MERGE_RESOLUTION|>--- conflicted
+++ resolved
@@ -515,13 +515,7 @@
             if self.frame.name == attr:
                 raise AttributeError("'{0}' is immutable".format(attr))
 
-<<<<<<< HEAD
-            if (attr in frame_transform_graph.frame_attrnames_set or
-                (not attr.startswith('_') and
-                 hasattr(self._sky_coord_frame, attr))):
-=======
             if not attr.startswith('_') and hasattr(self._sky_coord_frame, attr):
->>>>>>> 8831db6b
                 setattr(self._sky_coord_frame, attr, val)
                 return
 
