# Licensed under a 3-clause BSD style license - see LICENSE.rst

"""
This module contains the fundamental classes used for representing
coordinates in astropy.
"""

import functools
from collections import namedtuple

import numpy as np

from astropy import units as u
from astropy.utils import isiterable

from . import angle_formats as form

<<<<<<< HEAD
from ._optimizations import _wrap_at, _needs_wrapping, _check_values_out_of_range

__all__ = ['Angle', 'Latitude', 'Longitude']
=======
__all__ = ["Angle", "Latitude", "Longitude"]
>>>>>>> cc6df7d6


# these are used by the `hms` and `dms` attributes
hms_tuple = namedtuple("hms_tuple", ("h", "m", "s"))
dms_tuple = namedtuple("dms_tuple", ("d", "m", "s"))
signed_dms_tuple = namedtuple("signed_dms_tuple", ("sign", "d", "m", "s"))


class Angle(u.SpecificTypeQuantity):
    """
    One or more angular value(s) with units equivalent to radians or degrees.

    An angle can be specified either as an array, scalar, tuple (see
    below), string, `~astropy.units.Quantity` or another
    :class:`~astropy.coordinates.Angle`.

    The input parser is flexible and supports a variety of formats.
    The examples below illustrate common ways of initializing an
    `~astropy.coordinates.Angle` object. First some imports::

      >>> from astropy.coordinates import Angle
      >>> from astropy import units as u

    The angle values can now be provided::

      >>> Angle('10.2345d')
      <Angle 10.2345 deg>
      >>> Angle(['10.2345d', '-20d'])
      <Angle [ 10.2345, -20.    ] deg>
      >>> Angle('1:2:30.43 degrees')
      <Angle 1.04178611 deg>
      >>> Angle('1 2 0 hours')
      <Angle 1.03333333 hourangle>
      >>> Angle(np.arange(1, 8), unit=u.deg)
      <Angle [1., 2., 3., 4., 5., 6., 7.] deg>
      >>> Angle('1°2′3″')
      <Angle 1.03416667 deg>
      >>> Angle('1°2′3″N')
      <Angle 1.03416667 deg>
      >>> Angle('1d2m3.4s')
      <Angle 1.03427778 deg>
      >>> Angle('1d2m3.4sS')
      <Angle -1.03427778 deg>
      >>> Angle('-1h2m3s')
      <Angle -1.03416667 hourangle>
      >>> Angle('-1h2m3sE')
      <Angle -1.03416667 hourangle>
      >>> Angle('-1h2.5m')
      <Angle -1.04166667 hourangle>
      >>> Angle('-1h2.5mW')
      <Angle 1.04166667 hourangle>
      >>> Angle('-1:2.5', unit=u.deg)
      <Angle -1.04166667 deg>
      >>> Angle(10.2345 * u.deg)
      <Angle 10.2345 deg>
      >>> Angle(Angle(10.2345 * u.deg))
      <Angle 10.2345 deg>

    Parameters
    ----------
    angle : `~numpy.array`, scalar, `~astropy.units.Quantity`, `~astropy.coordinates.Angle`
        The angle value. If a tuple, will be interpreted as ``(h, m,
        s)`` or ``(d, m, s)`` depending on ``unit``. If a string, it
        will be interpreted following the rules described above.

        If ``angle`` is a sequence or array of strings, the resulting
        values will be in the given ``unit``, or if `None` is provided,
        the unit will be taken from the first given value.

    unit : unit-like, optional
        The unit of the value specified for the angle.  This may be
        any string that `~astropy.units.Unit` understands, but it is
        better to give an actual unit object.  Must be an angular
        unit.

    dtype : `~numpy.dtype`, optional
        See `~astropy.units.Quantity`.

    copy : bool, optional
        See `~astropy.units.Quantity`.

    Raises
    ------
    `~astropy.units.UnitsError`
        If a unit is not provided or it is not an angular unit.
    """

    _equivalent_unit = u.radian
    _include_easy_conversion_members = True

    def __new__(cls, angle, unit=None, dtype=np.inexact, copy=True, **kwargs):
        if not isinstance(angle, u.Quantity):
            if unit is not None:
                unit = cls._convert_unit_to_angle_unit(u.Unit(unit))

            if isinstance(angle, tuple):
                angle = cls._tuple_to_float(angle, unit)

            elif isinstance(angle, str):
                angle, angle_unit = form.parse_angle(angle, unit)
                if angle_unit is None:
                    angle_unit = unit

                if isinstance(angle, tuple):
                    if angle_unit == u.hourangle:
                        form._check_hour_range(angle[0])
                    form._check_minute_range(angle[1])
                    a = np.abs(angle[0]) + angle[1] / 60.0
                    if len(angle) == 3:
                        form._check_second_range(angle[2])
                        a += angle[2] / 3600.0

                    angle = np.copysign(a, angle[0])

                if angle_unit is not unit:
                    # Possible conversion to `unit` will be done below.
                    angle = u.Quantity(angle, angle_unit, copy=False)

            elif isiterable(angle) and not (
                isinstance(angle, np.ndarray) and angle.dtype.kind not in "SUVO"
            ):
                angle = [Angle(x, unit, copy=False) for x in angle]

        return super().__new__(cls, angle, unit, dtype=dtype, copy=copy, **kwargs)

    @staticmethod
    def _tuple_to_float(angle, unit):
        """
        Converts an angle represented as a 3-tuple or 2-tuple into a floating
        point number in the given unit.
        """
        # TODO: Numpy array of tuples?
        if unit == u.hourangle:
            return form.hms_to_hours(*angle)
        elif unit == u.degree:
            return form.dms_to_degrees(*angle)
        else:
            raise u.UnitsError(f"Can not parse '{angle}' as unit '{unit}'")

    @staticmethod
    def _convert_unit_to_angle_unit(unit):
        return u.hourangle if unit == u.hour else unit

    def _set_unit(self, unit):
        super()._set_unit(self._convert_unit_to_angle_unit(unit))

    @property
    def hour(self):
        """
        The angle's value in hours (read-only property).
        """
        return self.hourangle

    @property
    def hms(self):
        """
        The angle's value in hours, as a named tuple with ``(h, m, s)``
        members.  (This is a read-only property.)
        """
        return hms_tuple(*form.hours_to_hms(self.hourangle))

    @property
    def dms(self):
        """
        The angle's value in degrees, as a named tuple with ``(d, m, s)``
        members.  (This is a read-only property.)
        """
        return dms_tuple(*form.degrees_to_dms(self.degree))

    @property
    def signed_dms(self):
        """
        The angle's value in degrees, as a named tuple with ``(sign, d, m, s)``
        members.  The ``d``, ``m``, ``s`` are thus always positive, and the sign of
        the angle is given by ``sign``. (This is a read-only property.)

        This is primarily intended for use with `dms` to generate string
        representations of coordinates that are correct for negative angles.
        """
        return signed_dms_tuple(
            np.sign(self.degree), *form.degrees_to_dms(np.abs(self.degree))
        )

    def to_string(
        self,
        unit=None,
        decimal=False,
        sep="fromunit",
        precision=None,
        alwayssign=False,
        pad=False,
        fields=3,
        format=None,
    ):
        """A string representation of the angle.

        Parameters
        ----------
        unit : `~astropy.units.UnitBase`, optional
            Specifies the unit.  Must be an angular unit.  If not
            provided, the unit used to initialize the angle will be
            used.

        decimal : bool, optional
            If `False`, the returned string will be in sexagesimal form
            if possible (for units of degrees or hourangle).  If `True`,
            a decimal representation will be used. In that case, no unit
            will be appended if ``format`` is not explicitly given.

        sep : str, optional
            The separator between numbers in a sexagesimal
            representation.  E.g., if it is ':', the result is
            ``'12:41:11.1241'``. Also accepts 2 or 3 separators. E.g.,
            ``sep='hms'`` would give the result ``'12h41m11.1241s'``, or
            sep='-:' would yield ``'11-21:17.124'``.  Alternatively, the
            special string 'fromunit' means 'dms' if the unit is
            degrees, or 'hms' if the unit is hours.

        precision : int, optional
            The level of decimal precision.  If ``decimal`` is `True`,
            this is the raw precision, otherwise it gives the
            precision of the last place of the sexagesimal
            representation (seconds).  If `None`, or not provided, the
            number of decimal places is determined by the value, and
            will be between 0-8 decimal places as required.

        alwayssign : bool, optional
            If `True`, include the sign no matter what.  If `False`,
            only include the sign if it is negative.

        pad : bool, optional
            If `True`, include leading zeros when needed to ensure a
            fixed number of characters for sexagesimal representation.

        fields : int, optional
            Specifies the number of fields to display when outputting
            sexagesimal notation.  For example:

                - fields == 1: ``'5d'``
                - fields == 2: ``'5d45m'``
                - fields == 3: ``'5d45m32.5s'``

            By default, all fields are displayed.

        format : str, optional
            The format of the result.  If not provided, an unadorned
            string is returned.  Supported values are:

            - 'latex': Return a LaTeX-formatted string

            - 'latex_inline': Return a LaTeX-formatted string which is the
              same as with ``format='latex'`` for |Angle| instances

            - 'unicode': Return a string containing non-ASCII unicode
              characters, such as the degree symbol

        Returns
        -------
        strrepr : str or array
            A string representation of the angle. If the angle is an array, this
            will be an array with a unicode dtype.

        """
        if unit is None:
            unit = self.unit
        else:
            unit = self._convert_unit_to_angle_unit(u.Unit(unit))

        separators = {
            "generic": {u.degree: "dms", u.hourangle: "hms"},
            "latex": {
                u.degree: [r"^\circ", r"{}^\prime", r"{}^{\prime\prime}"],
                u.hourangle: [r"^{\mathrm{h}}", r"^{\mathrm{m}}", r"^{\mathrm{s}}"],
            },
            "unicode": {u.degree: "°′″", u.hourangle: "ʰᵐˢ"},
        }
        # 'latex_inline' provides no functionality beyond what 'latex' offers,
        # but it should be implemented to avoid ValueErrors in user code.
        separators["latex_inline"] = separators["latex"]
        # Default separators are as for generic.
        separators[None] = separators["generic"]

        # Create an iterator so we can format each element of what
        # might be an array.
        if not decimal and (unit_is_deg := unit == u.degree or unit == u.hourangle):
            # Sexagesimal.
            if sep == "fromunit":
                if format not in separators:
                    raise ValueError(f"Unknown format '{format}'")
                sep = separators[format][unit]
            func = functools.partial(
                form.degrees_to_string if unit_is_deg else form.hours_to_string,
                precision=precision,
                sep=sep,
                pad=pad,
                fields=fields,
            )
        else:
            if sep != "fromunit":
                raise ValueError(
                    f"'{unit}' can not be represented in sexagesimal notation"
                )
            func = ("{:g}" if precision is None else f"{{0:0.{precision}f}}").format
            # Don't add unit by default for decimal.
            if not (decimal and format is None):
                unit_string = unit.to_string(format=format)
                if format == "latex" or format == "latex_inline":
                    unit_string = unit_string[1:-1]
                format_func = func
                func = lambda x: format_func(x) + unit_string

        def do_format(val):
            # Check if value is not nan to avoid ValueErrors when turning it into
            # a hexagesimal string.
            if not np.isnan(val):
                s = func(float(val))
                if alwayssign and not s.startswith("-"):
                    s = "+" + s
                if format == "latex" or format == "latex_inline":
                    s = f"${s}$"
                return s
            s = f"{val}"
            return s

        values = self.to_value(unit)
        format_ufunc = np.vectorize(do_format, otypes=["U"])
        result = format_ufunc(values)

        if result.ndim == 0:
            result = result[()]
        return result

    def _wrap_at(self, wrap_angle):
        """
        Implementation that assumes ``angle`` is already validated
        and that wrapping is inplace.
        """
        # Convert the wrap angle and 360 degrees to the native unit of
        # this Angle, then do all the math on raw Numpy arrays rather
        # than Quantity objects for speed.
        a360 = u.degree.to(self.unit, 360.0)
<<<<<<< HEAD
        wrap_angle = wrap_angle.to_value(self.unit).astype(self.dtype)

        view = self.view(np.ndarray)

        # to support the case of non-native byteorder (not supported by cython)
        # we have to switch to native. We later switch back to keep the input byteorder
        # this was still faster in benchmarks than the previous numpy solution
        switch_byteorder = False
        if view.dtype.byteorder != "=":
            data = view.byteswap().newbyteorder()
            switch_byteorder = True
        else:
            data = view

        # if the underlying array is read-only, we only check if it wraps
        # and raise an error if any value wraps
        if not view.flags.writeable:
            if _needs_wrapping(data, wrap_angle, a360):
                raise ValueError("Angle is not writeable but contains values outside wrapping range")
            else:
                return

        if data.ndim == 0:
            _wrap_at(data[np.newaxis], wrap_angle, a360)
        elif data.ndim == 1:
            _wrap_at(data, wrap_angle, a360)
        else:
            iter = np.nditer(
                data,
                op_flags=['readwrite'],
                flags=["external_loop"],
            )
            for chunk in iter:
                _wrap_at(chunk, wrap_angle, a360)

        # swap back and mutate self
        if switch_byteorder:
            data = data.byteswap().newbyteorder()
            view[...] = data
=======
        wrap_angle = wrap_angle.to_value(self.unit)
        wrap_angle_floor = wrap_angle - a360
        self_angle = self.view(np.ndarray)
        # Do the wrapping, but only if any angles need to be wrapped
        #
        # Catch any invalid warnings from the floor division.
        with np.errstate(invalid="ignore"):
            wraps = (self_angle - wrap_angle_floor) // a360
        valid = np.isfinite(wraps) & (wraps != 0)
        if np.any(valid):
            self_angle -= wraps * a360
            # Rounding errors can cause problems.
            self_angle[self_angle >= wrap_angle] -= a360
            self_angle[self_angle < wrap_angle_floor] += a360
>>>>>>> cc6df7d6

    def wrap_at(self, wrap_angle, inplace=False):
        """
        Wrap the `~astropy.coordinates.Angle` object at the given ``wrap_angle``.

        This method forces all the angle values to be within a contiguous
        360 degree range so that ``wrap_angle - 360d <= angle <
        wrap_angle``. By default a new Angle object is returned, but if the
        ``inplace`` argument is `True` then the `~astropy.coordinates.Angle`
        object is wrapped in place and nothing is returned.

        For instance::

          >>> from astropy.coordinates import Angle
          >>> import astropy.units as u
          >>> a = Angle([-20.0, 150.0, 350.0] * u.deg)

          >>> a.wrap_at(360 * u.deg).degree  # Wrap into range 0 to 360 degrees  # doctest: +FLOAT_CMP
          array([340., 150., 350.])

          >>> a.wrap_at('180d', inplace=True)  # Wrap into range -180 to 180 degrees  # doctest: +FLOAT_CMP
          >>> a.degree  # doctest: +FLOAT_CMP
          array([-20., 150., -10.])

        Parameters
        ----------
        wrap_angle : angle-like
            Specifies a single value for the wrap angle.  This can be any
            object that can initialize an `~astropy.coordinates.Angle` object,
            e.g. ``'180d'``, ``180 * u.deg``, or ``Angle(180, unit=u.deg)``.

        inplace : bool
            If `True` then wrap the object in place instead of returning
            a new `~astropy.coordinates.Angle`

        Returns
        -------
        out : Angle or None
            If ``inplace is False`` (default), return new
            `~astropy.coordinates.Angle` object with angles wrapped accordingly.
            Otherwise wrap in place and return `None`.
        """
        wrap_angle = Angle(wrap_angle, copy=False)  # Convert to an Angle
        if not inplace:
            self = self.copy()
        self._wrap_at(wrap_angle)
        return None if inplace else self

    def is_within_bounds(self, lower=None, upper=None):
        """
        Check if all angle(s) satisfy ``lower <= angle < upper``

        If ``lower`` is not specified (or `None`) then no lower bounds check is
        performed.  Likewise ``upper`` can be left unspecified.  For example::

          >>> from astropy.coordinates import Angle
          >>> import astropy.units as u
          >>> a = Angle([-20, 150, 350] * u.deg)
          >>> a.is_within_bounds('0d', '360d')
          False
          >>> a.is_within_bounds(None, '360d')
          True
          >>> a.is_within_bounds(-30 * u.deg, None)
          True

        Parameters
        ----------
        lower : angle-like or None
            Specifies lower bound for checking.  This can be any object
            that can initialize an `~astropy.coordinates.Angle` object, e.g. ``'180d'``,
            ``180 * u.deg``, or ``Angle(180, unit=u.deg)``.
        upper : angle-like or None
            Specifies upper bound for checking.  This can be any object
            that can initialize an `~astropy.coordinates.Angle` object, e.g. ``'180d'``,
            ``180 * u.deg``, or ``Angle(180, unit=u.deg)``.

        Returns
        -------
        is_within_bounds : bool
            `True` if all angles satisfy ``lower <= angle < upper``
        """
        ok = True
        if lower is not None:
            ok &= np.all(Angle(lower) <= self)
        if ok and upper is not None:
            ok &= np.all(self < Angle(upper))
        return bool(ok)

    def _str_helper(self, format=None):
        if self.isscalar:
            return self.to_string(format=format)

        def formatter(x):
            return x.to_string(format=format)

        return np.array2string(self, formatter={"all": formatter})

    def __str__(self):
        return self._str_helper()

    def _repr_latex_(self):
        return self._str_helper(format="latex")


def _no_angle_subclass(obj):
    """Return any Angle subclass objects as an Angle objects.

    This is used to ensure that Latitude and Longitude change to Angle
    objects when they are used in calculations (such as lon/2.)
    """
    if isinstance(obj, tuple):
        return tuple(_no_angle_subclass(_obj) for _obj in obj)

    return obj.view(Angle) if isinstance(obj, (Latitude, Longitude)) else obj


class Latitude(Angle):
    """
    Latitude-like angle(s) which must be in the range -90 to +90 deg.

    A Latitude object is distinguished from a pure
    :class:`~astropy.coordinates.Angle` by virtue of being constrained
    so that::

      -90.0 * u.deg <= angle(s) <= +90.0 * u.deg

    Any attempt to set a value outside that range will result in a
    `ValueError`.

    The input angle(s) can be specified either as an array, list,
    scalar, tuple (see below), string,
    :class:`~astropy.units.Quantity` or another
    :class:`~astropy.coordinates.Angle`.

    The input parser is flexible and supports all of the input formats
    supported by :class:`~astropy.coordinates.Angle`.

    Parameters
    ----------
    angle : array, list, scalar, `~astropy.units.Quantity`, `~astropy.coordinates.Angle`
        The angle value(s). If a tuple, will be interpreted as ``(h, m, s)``
        or ``(d, m, s)`` depending on ``unit``. If a string, it will be
        interpreted following the rules described for
        :class:`~astropy.coordinates.Angle`.

        If ``angle`` is a sequence or array of strings, the resulting
        values will be in the given ``unit``, or if `None` is provided,
        the unit will be taken from the first given value.

    unit : unit-like, optional
        The unit of the value specified for the angle.  This may be
        any string that `~astropy.units.Unit` understands, but it is
        better to give an actual unit object.  Must be an angular
        unit.

    Raises
    ------
    `~astropy.units.UnitsError`
        If a unit is not provided or it is not an angular unit.
    `TypeError`
        If the angle parameter is an instance of :class:`~astropy.coordinates.Longitude`.
    """

    def __new__(cls, angle, unit=None, **kwargs):
        # Forbid creating a Lat from a Long.
        if isinstance(angle, Longitude):
            raise TypeError("A Latitude angle cannot be created from a Longitude angle")
        self = super().__new__(cls, angle, unit=unit, **kwargs)
        self._validate_angles()
        return self

    def _validate_angles(self, angles=None):
        """Check that angles are between -90 and 90 degrees.
        If not given, the check is done on the object itself"""
        # Convert the lower and upper bounds to the "native" unit of
        # this angle.  This limits multiplication to two values,
        # rather than the N values in `self.value`.  Also, the
        # comparison is performed on raw arrays, rather than Quantity
        # objects, for speed.
        if angles is None:
            angles = self

        # For speed, compare using "is", which is not strictly guaranteed to hold,
        # but if it doesn't we'll just convert correctly in the 'else' clause.
        if angles.unit is u.deg:
            limit = 90
        elif angles.unit is u.rad:
            limit = self.dtype.type(0.5 * np.pi)
        else:
            limit = u.degree.to(angles.unit, 90.0)

<<<<<<< HEAD
        # cython only supports native byteorder, so we swap here.
        if angles.dtype.byteorder == "=":
            data = angles.value
        else:
            data = angles.value.byteswap().newbyteorder()

        if data.ndim == 0:
            invalid = _check_values_out_of_range(data[np.newaxis], -limit, limit)
        elif angles.ndim == 1:
            invalid = _check_values_out_of_range(data, -limit, limit)
        else:
            iter = np.nditer(data, op_flags=['readwrite'], flags=["external_loop"])
            invalid = False
            for chunk in iter:
                invalid = _check_values_out_of_range(chunk, -limit, limit)
                if invalid:
                    break

        if invalid:
            raise ValueError('Latitude angle(s) must be within -90 deg <= angle <= 90 deg, '
                             'got {}'.format(angles.to(u.degree)))
=======
        invalid_angles = np.any(angles.value < -limit) or np.any(angles.value > limit)
        if invalid_angles:
            raise ValueError(
                "Latitude angle(s) must be within -90 deg <= angle <= 90 deg, "
                f"got {angles.to(u.degree)}"
            )
>>>>>>> cc6df7d6

    def __setitem__(self, item, value):
        # Forbid assigning a Long to a Lat.
        if isinstance(value, Longitude):
            raise TypeError("A Longitude angle cannot be assigned to a Latitude angle")
        # first check bounds
        if value is not np.ma.masked:
            self._validate_angles(value)
        super().__setitem__(item, value)

    # Any calculation should drop to Angle
    def __array_ufunc__(self, *args, **kwargs):
        results = super().__array_ufunc__(*args, **kwargs)
        return _no_angle_subclass(results)


class LongitudeInfo(u.QuantityInfo):
    _represent_as_dict_attrs = u.QuantityInfo._represent_as_dict_attrs + ("wrap_angle",)


class Longitude(Angle):
    """
    Longitude-like angle(s) which are wrapped within a contiguous 360 degree range.

    A ``Longitude`` object is distinguished from a pure
    :class:`~astropy.coordinates.Angle` by virtue of a ``wrap_angle``
    property.  The ``wrap_angle`` specifies that all angle values
    represented by the object will be in the range::

      wrap_angle - 360 * u.deg <= angle(s) < wrap_angle

    The default ``wrap_angle`` is 360 deg.  Setting ``wrap_angle=180 *
    u.deg`` would instead result in values between -180 and +180 deg.
    Setting the ``wrap_angle`` attribute of an existing ``Longitude``
    object will result in re-wrapping the angle values in-place.

    The input angle(s) can be specified either as an array, list,
    scalar, tuple, string, :class:`~astropy.units.Quantity`
    or another :class:`~astropy.coordinates.Angle`.

    The input parser is flexible and supports all of the input formats
    supported by :class:`~astropy.coordinates.Angle`.

    Parameters
    ----------
    angle : tuple or angle-like
        The angle value(s). If a tuple, will be interpreted as ``(h, m s)`` or
        ``(d, m, s)`` depending on ``unit``. If a string, it will be interpreted
        following the rules described for :class:`~astropy.coordinates.Angle`.

        If ``angle`` is a sequence or array of strings, the resulting
        values will be in the given ``unit``, or if `None` is provided,
        the unit will be taken from the first given value.

    unit : unit-like ['angle'], optional
        The unit of the value specified for the angle.  This may be
        any string that `~astropy.units.Unit` understands, but it is
        better to give an actual unit object.  Must be an angular
        unit.

    wrap_angle : angle-like or None, optional
        Angle at which to wrap back to ``wrap_angle - 360 deg``.
        If ``None`` (default), it will be taken to be 360 deg unless ``angle``
        has a ``wrap_angle`` attribute already (i.e., is a ``Longitude``),
        in which case it will be taken from there.

    Raises
    ------
    `~astropy.units.UnitsError`
        If a unit is not provided or it is not an angular unit.
    `TypeError`
        If the angle parameter is an instance of :class:`~astropy.coordinates.Latitude`.
    """

    _wrap_angle = None
    _default_wrap_angle = Angle(360 * u.deg)
    info = LongitudeInfo()

    def __new__(cls, angle, unit=None, wrap_angle=None, **kwargs):
        # Forbid creating a Long from a Lat.
        if isinstance(angle, Latitude):
            raise TypeError(
                "A Longitude angle cannot be created from a Latitude angle."
            )
        self = super().__new__(cls, angle, unit=unit, **kwargs)
        if wrap_angle is None:
            wrap_angle = getattr(angle, "wrap_angle", self._default_wrap_angle)
        self.wrap_angle = wrap_angle  # angle-like b/c property setter
        return self

    def __setitem__(self, item, value):
        # Forbid assigning a Lat to a Long.
        if isinstance(value, Latitude):
            raise TypeError("A Latitude angle cannot be assigned to a Longitude angle")
        super().__setitem__(item, value)
        self._wrap_at(self.wrap_angle)

    @property
    def wrap_angle(self):
        return self._wrap_angle

    @wrap_angle.setter
    def wrap_angle(self, value):
        self._wrap_angle = Angle(value, copy=False)
        self._wrap_at(self.wrap_angle)

    def __array_finalize__(self, obj):
        super().__array_finalize__(obj)
        self._wrap_angle = getattr(obj, "_wrap_angle", self._default_wrap_angle)

    # Any calculation should drop to Angle
    def __array_ufunc__(self, *args, **kwargs):
        results = super().__array_ufunc__(*args, **kwargs)
        return _no_angle_subclass(results)<|MERGE_RESOLUTION|>--- conflicted
+++ resolved
@@ -15,13 +15,11 @@
 
 from . import angle_formats as form
 
-<<<<<<< HEAD
 from ._optimizations import _wrap_at, _needs_wrapping, _check_values_out_of_range
 
-__all__ = ['Angle', 'Latitude', 'Longitude']
-=======
+
 __all__ = ["Angle", "Latitude", "Longitude"]
->>>>>>> cc6df7d6
+
 
 
 # these are used by the `hms` and `dms` attributes
@@ -363,7 +361,6 @@
         # this Angle, then do all the math on raw Numpy arrays rather
         # than Quantity objects for speed.
         a360 = u.degree.to(self.unit, 360.0)
-<<<<<<< HEAD
         wrap_angle = wrap_angle.to_value(self.unit).astype(self.dtype)
 
         view = self.view(np.ndarray)
@@ -403,22 +400,6 @@
         if switch_byteorder:
             data = data.byteswap().newbyteorder()
             view[...] = data
-=======
-        wrap_angle = wrap_angle.to_value(self.unit)
-        wrap_angle_floor = wrap_angle - a360
-        self_angle = self.view(np.ndarray)
-        # Do the wrapping, but only if any angles need to be wrapped
-        #
-        # Catch any invalid warnings from the floor division.
-        with np.errstate(invalid="ignore"):
-            wraps = (self_angle - wrap_angle_floor) // a360
-        valid = np.isfinite(wraps) & (wraps != 0)
-        if np.any(valid):
-            self_angle -= wraps * a360
-            # Rounding errors can cause problems.
-            self_angle[self_angle >= wrap_angle] -= a360
-            self_angle[self_angle < wrap_angle_floor] += a360
->>>>>>> cc6df7d6
 
     def wrap_at(self, wrap_angle, inplace=False):
         """
@@ -610,7 +591,6 @@
         else:
             limit = u.degree.to(angles.unit, 90.0)
 
-<<<<<<< HEAD
         # cython only supports native byteorder, so we swap here.
         if angles.dtype.byteorder == "=":
             data = angles.value
@@ -632,14 +612,6 @@
         if invalid:
             raise ValueError('Latitude angle(s) must be within -90 deg <= angle <= 90 deg, '
                              'got {}'.format(angles.to(u.degree)))
-=======
-        invalid_angles = np.any(angles.value < -limit) or np.any(angles.value > limit)
-        if invalid_angles:
-            raise ValueError(
-                "Latitude angle(s) must be within -90 deg <= angle <= 90 deg, "
-                f"got {angles.to(u.degree)}"
-            )
->>>>>>> cc6df7d6
 
     def __setitem__(self, item, value):
         # Forbid assigning a Long to a Lat.
