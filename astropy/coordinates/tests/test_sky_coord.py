# -*- coding: utf-8 -*-
# Licensed under a 3-clause BSD style license - see LICENSE.rst

"""
Tests for the SkyCoord class.  Note that there are also SkyCoord tests in
test_api_ape5.py
"""

import copy

import pytest
import numpy as np
import numpy.testing as npt

from ... import units as u
from ...tests.helper import (catch_warnings,
                             assert_quantity_allclose as assert_allclose)
from ..representation import REPRESENTATION_CLASSES
from ...coordinates import (ICRS, FK4, FK5, Galactic, SkyCoord, Angle,
                            SphericalRepresentation, CartesianRepresentation,
                            UnitSphericalRepresentation, AltAz,
                            BaseCoordinateFrame, Attribute,
                            frame_transform_graph, RepresentationMapping)
from ...coordinates import Latitude, EarthLocation
from ...time import Time
from ...utils import minversion, isiterable
from ...utils.compat import NUMPY_LT_1_14
from ...utils.exceptions import AstropyDeprecationWarning
from ...units import allclose as quantity_allclose

RA = 1.0 * u.deg
DEC = 2.0 * u.deg
C_ICRS = ICRS(RA, DEC)
C_FK5 = C_ICRS.transform_to(FK5)
J2001 = Time('J2001', scale='utc')


def allclose(a, b, rtol=0.0, atol=None):
    if atol is None:
        atol = 1.e-8 * getattr(a, 'unit', 1.)
    return quantity_allclose(a, b, rtol, atol)


try:
    import scipy
    HAS_SCIPY = True
except ImportError:
    HAS_SCIPY = False

if HAS_SCIPY and minversion(scipy, '0.12.0', inclusive=False):
    OLDER_SCIPY = False
else:
    OLDER_SCIPY = True


def test_transform_to():
    for frame in (FK5, FK5(equinox=Time('J1975.0')),
                  FK4, FK4(equinox=Time('J1975.0')),
                  SkyCoord(RA, DEC, 'fk4', equinox='J1980')):
        c_frame = C_ICRS.transform_to(frame)
        s_icrs = SkyCoord(RA, DEC, frame='icrs')
        s_frame = s_icrs.transform_to(frame)
        assert allclose(c_frame.ra, s_frame.ra)
        assert allclose(c_frame.dec, s_frame.dec)
        assert allclose(c_frame.distance, s_frame.distance)


# set up for parametrized test
rt_sets = []
rt_frames = [ICRS, FK4, FK5, Galactic]
for rt_frame0 in rt_frames:
    for rt_frame1 in rt_frames:
        for equinox0 in (None, 'J1975.0'):
            for obstime0 in (None, 'J1980.0'):
                for equinox1 in (None, 'J1975.0'):
                    for obstime1 in (None, 'J1980.0'):
                        rt_sets.append((rt_frame0, rt_frame1,
                                        equinox0, equinox1,
                                        obstime0, obstime1))
rt_args = ('frame0', 'frame1', 'equinox0', 'equinox1', 'obstime0', 'obstime1')


@pytest.mark.parametrize(rt_args, rt_sets)
def test_round_tripping(frame0, frame1, equinox0, equinox1, obstime0, obstime1):
    """
    Test round tripping out and back using transform_to in every combination.
    """
    attrs0 = {'equinox': equinox0, 'obstime': obstime0}
    attrs1 = {'equinox': equinox1, 'obstime': obstime1}

    # Remove None values
    attrs0 = dict((k, v) for k, v in attrs0.items() if v is not None)
    attrs1 = dict((k, v) for k, v in attrs1.items() if v is not None)

    # Go out and back
    sc = SkyCoord(frame0, RA, DEC, **attrs0)

    # Keep only frame attributes for frame1
    attrs1 = dict((attr, val) for attr, val in attrs1.items()
                  if attr in frame1.get_frame_attr_names())
    sc2 = sc.transform_to(frame1(**attrs1))

    # When coming back only keep frame0 attributes for transform_to
    attrs0 = dict((attr, val) for attr, val in attrs0.items()
                  if attr in frame0.get_frame_attr_names())
    # also, if any are None, fill in with defaults
    for attrnm in frame0.get_frame_attr_names():
        if attrs0.get(attrnm, None) is None:
            if attrnm == 'obstime' and frame0.get_frame_attr_names()[attrnm] is None:
                if 'equinox' in attrs0:
                    attrs0[attrnm] = attrs0['equinox']
            else:
                attrs0[attrnm] = frame0.get_frame_attr_names()[attrnm]
    sc_rt = sc2.transform_to(frame0(**attrs0))

    if frame0 is Galactic:
        assert allclose(sc.l, sc_rt.l)
        assert allclose(sc.b, sc_rt.b)
    else:
        assert allclose(sc.ra, sc_rt.ra)
        assert allclose(sc.dec, sc_rt.dec)
    if equinox0:
        assert type(sc.equinox) is Time and sc.equinox == sc_rt.equinox
    if obstime0:
        assert type(sc.obstime) is Time and sc.obstime == sc_rt.obstime


def test_coord_init_string():
    """
    Spherical or Cartesian represenation input coordinates.
    """
    sc = SkyCoord('1d 2d')
    assert allclose(sc.ra, 1 * u.deg)
    assert allclose(sc.dec, 2 * u.deg)

    sc = SkyCoord('1d', '2d')
    assert allclose(sc.ra, 1 * u.deg)
    assert allclose(sc.dec, 2 * u.deg)

    sc = SkyCoord('1°2′3″', '2°3′4″')
    assert allclose(sc.ra, Angle('1°2′3″'))
    assert allclose(sc.dec, Angle('2°3′4″'))

    sc = SkyCoord('1°2′3″ 2°3′4″')
    assert allclose(sc.ra, Angle('1°2′3″'))
    assert allclose(sc.dec, Angle('2°3′4″'))

    with pytest.raises(ValueError) as err:
        SkyCoord('1d 2d 3d')
    assert "Cannot parse first argument data" in str(err)

    sc1 = SkyCoord('8 00 00 +5 00 00.0', unit=(u.hour, u.deg), frame='icrs')
    assert isinstance(sc1, SkyCoord)
    assert allclose(sc1.ra, Angle(120 * u.deg))
    assert allclose(sc1.dec, Angle(5 * u.deg))

    sc11 = SkyCoord('8h00m00s+5d00m00.0s', unit=(u.hour, u.deg), frame='icrs')
    assert isinstance(sc11, SkyCoord)
    assert allclose(sc1.ra, Angle(120 * u.deg))
    assert allclose(sc1.dec, Angle(5 * u.deg))

    sc2 = SkyCoord('8 00 -5 00 00.0', unit=(u.hour, u.deg), frame='icrs')
    assert isinstance(sc2, SkyCoord)
    assert allclose(sc2.ra, Angle(120 * u.deg))
    assert allclose(sc2.dec, Angle(-5 * u.deg))

    sc3 = SkyCoord('8 00 -5 00.6', unit=(u.hour, u.deg), frame='icrs')
    assert isinstance(sc3, SkyCoord)
    assert allclose(sc3.ra, Angle(120 * u.deg))
    assert allclose(sc3.dec, Angle(-5.01 * u.deg))

    sc4 = SkyCoord('J080000.00-050036.00', unit=(u.hour, u.deg), frame='icrs')
    assert isinstance(sc4, SkyCoord)
    assert allclose(sc4.ra, Angle(120 * u.deg))
    assert allclose(sc4.dec, Angle(-5.01 * u.deg))

    sc41 = SkyCoord('J080000+050036', unit=(u.hour, u.deg), frame='icrs')
    assert isinstance(sc41, SkyCoord)
    assert allclose(sc41.ra, Angle(120 * u.deg))
    assert allclose(sc41.dec, Angle(+5.01 * u.deg))

    sc5 = SkyCoord('8h00.6m -5d00.6m', unit=(u.hour, u.deg), frame='icrs')
    assert isinstance(sc5, SkyCoord)
    assert allclose(sc5.ra, Angle(120.15 * u.deg))
    assert allclose(sc5.dec, Angle(-5.01 * u.deg))

    sc6 = SkyCoord('8h00.6m -5d00.6m', unit=(u.hour, u.deg), frame='fk4')
    assert isinstance(sc6, SkyCoord)
    assert allclose(sc6.ra, Angle(120.15 * u.deg))
    assert allclose(sc6.dec, Angle(-5.01 * u.deg))

    sc61 = SkyCoord('8h00.6m-5d00.6m', unit=(u.hour, u.deg), frame='fk4')
    assert isinstance(sc61, SkyCoord)
    assert allclose(sc6.ra, Angle(120.15 * u.deg))
    assert allclose(sc6.dec, Angle(-5.01 * u.deg))

    sc61 = SkyCoord('8h00.6-5d00.6', unit=(u.hour, u.deg), frame='fk4')
    assert isinstance(sc61, SkyCoord)
    assert allclose(sc6.ra, Angle(120.15 * u.deg))
    assert allclose(sc6.dec, Angle(-5.01 * u.deg))

    sc7 = SkyCoord("J1874221.60+122421.6", unit=u.deg)
    assert isinstance(sc7, SkyCoord)
    assert allclose(sc7.ra, Angle(187.706 * u.deg))
    assert allclose(sc7.dec, Angle(12.406 * u.deg))

    with pytest.raises(ValueError):
        SkyCoord('8 00 -5 00.6', unit=(u.deg, u.deg), frame='galactic')


def test_coord_init_unit():
    """
    Test variations of the unit keyword.
    """
    for unit in ('deg', 'deg,deg', ' deg , deg ', u.deg, (u.deg, u.deg),
                 np.array(['deg', 'deg'])):
        sc = SkyCoord(1, 2, unit=unit)
        assert allclose(sc.ra, Angle(1 * u.deg))
        assert allclose(sc.dec, Angle(2 * u.deg))

    for unit in ('hourangle', 'hourangle,hourangle', ' hourangle , hourangle ',
                 u.hourangle, [u.hourangle, u.hourangle]):
        sc = SkyCoord(1, 2, unit=unit)
        assert allclose(sc.ra, Angle(15 * u.deg))
        assert allclose(sc.dec, Angle(30 * u.deg))

    for unit in ('hourangle,deg', (u.hourangle, u.deg)):
        sc = SkyCoord(1, 2, unit=unit)
        assert allclose(sc.ra, Angle(15 * u.deg))
        assert allclose(sc.dec, Angle(2 * u.deg))

    for unit in ('deg,deg,deg,deg', [u.deg, u.deg, u.deg, u.deg], None):
        with pytest.raises(ValueError) as err:
            SkyCoord(1, 2, unit=unit)
        assert 'Unit keyword must have one to three unit values' in str(err)

    for unit in ('m', (u.m, u.deg), ''):
        with pytest.raises(u.UnitsError) as err:
            SkyCoord(1, 2, unit=unit)


def test_coord_init_list():
    """
    Spherical or Cartesian representation input coordinates.
    """
    sc = SkyCoord([('1d', '2d'),
                   (1 * u.deg, 2 * u.deg),
                   '1d 2d',
                   ('1°', '2°'),
                   '1° 2°'], unit='deg')
    assert allclose(sc.ra, Angle('1d'))
    assert allclose(sc.dec, Angle('2d'))

    with pytest.raises(ValueError) as err:
        SkyCoord(['1d 2d 3d'])
    assert "Cannot parse first argument data" in str(err)

    with pytest.raises(ValueError) as err:
        SkyCoord([('1d', '2d', '3d')])
    assert "Cannot parse first argument data" in str(err)

    sc = SkyCoord([1 * u.deg, 1 * u.deg], [2 * u.deg, 2 * u.deg])
    assert allclose(sc.ra, Angle('1d'))
    assert allclose(sc.dec, Angle('2d'))

    with pytest.raises(ValueError) as err:
        SkyCoord([1 * u.deg, 2 * u.deg])  # this list is taken as RA w/ missing dec
    assert "One or more elements of input sequence does not have a length" in str(err)


def test_coord_init_array():
    """
    Input in the form of a list array or numpy array
    """
    for a in (['1 2', '3 4'],
              [['1', '2'], ['3', '4']],
              [[1, 2], [3, 4]]):
        sc = SkyCoord(a, unit='deg')
        assert allclose(sc.ra - [1, 3] * u.deg, 0 * u.deg)
        assert allclose(sc.dec - [2, 4] * u.deg, 0 * u.deg)

        sc = SkyCoord(np.array(a), unit='deg')
        assert allclose(sc.ra - [1, 3] * u.deg, 0 * u.deg)
        assert allclose(sc.dec - [2, 4] * u.deg, 0 * u.deg)


def test_coord_init_representation():
    """
    Spherical or Cartesian represenation input coordinates.
    """
    coord = SphericalRepresentation(lon=8 * u.deg, lat=5 * u.deg, distance=1 * u.kpc)
    sc = SkyCoord(coord, 'icrs')
    assert allclose(sc.ra, coord.lon)
    assert allclose(sc.dec, coord.lat)
    assert allclose(sc.distance, coord.distance)

    with pytest.raises(ValueError) as err:
        SkyCoord(coord, 'icrs', ra='1d')
    assert "conflicts with keyword argument 'ra'" in str(err)

    coord = CartesianRepresentation(1 * u.one, 2 * u.one, 3 * u.one)
    sc = SkyCoord(coord, 'icrs')
    sc_cart = sc.represent_as(CartesianRepresentation)
    assert allclose(sc_cart.x, 1.0)
    assert allclose(sc_cart.y, 2.0)
    assert allclose(sc_cart.z, 3.0)


FRAME_DEPRECATION_WARNING = ("Passing a frame as a positional argument is now "
                             "deprecated, use the frame= keyword argument "
                             "instead.")


def test_frame_init():
    """
    Different ways of providing the frame.
    """

    sc = SkyCoord(RA, DEC, frame='icrs')
    assert sc.frame.name == 'icrs'

    sc = SkyCoord(RA, DEC, frame=ICRS)
    assert sc.frame.name == 'icrs'

    with catch_warnings(AstropyDeprecationWarning) as w:
        sc = SkyCoord(RA, DEC, 'icrs')
    assert sc.frame.name == 'icrs'
    assert len(w) == 1
    assert str(w[0].message) == FRAME_DEPRECATION_WARNING

    with catch_warnings(AstropyDeprecationWarning) as w:
        sc = SkyCoord(RA, DEC, ICRS)
    assert sc.frame.name == 'icrs'
    assert len(w) == 1
    assert str(w[0].message) == FRAME_DEPRECATION_WARNING

    with catch_warnings(AstropyDeprecationWarning) as w:
        sc = SkyCoord('icrs', RA, DEC)
    assert sc.frame.name == 'icrs'
    assert len(w) == 1
    assert str(w[0].message) == FRAME_DEPRECATION_WARNING

    with catch_warnings(AstropyDeprecationWarning) as w:
        sc = SkyCoord(ICRS, RA, DEC)
    assert sc.frame.name == 'icrs'
    assert len(w) == 1
    assert str(w[0].message) == FRAME_DEPRECATION_WARNING

    sc = SkyCoord(sc)
    assert sc.frame.name == 'icrs'

    sc = SkyCoord(C_ICRS)
    assert sc.frame.name == 'icrs'

    SkyCoord(C_ICRS, frame='icrs')
    assert sc.frame.name == 'icrs'

    with pytest.raises(ValueError) as err:
        SkyCoord(C_ICRS, frame='galactic')
    assert 'Cannot override frame=' in str(err)


def test_attr_inheritance():
    """
    When initializing from an existing coord the representation attrs like
    equinox should be inherited to the SkyCoord.  If there is a conflict
    then raise an exception.
    """
    sc = SkyCoord(1, 2, frame='icrs', unit='deg', equinox='J1999', obstime='J2001')
    sc2 = SkyCoord(sc)
    assert sc2.equinox == sc.equinox
    assert sc2.obstime == sc.obstime
    assert allclose(sc2.ra, sc.ra)
    assert allclose(sc2.dec, sc.dec)
    assert allclose(sc2.distance, sc.distance)

    sc2 = SkyCoord(sc.frame)  # Doesn't have equinox there so we get FK4 defaults
    assert sc2.equinox != sc.equinox
    assert sc2.obstime != sc.obstime
    assert allclose(sc2.ra, sc.ra)
    assert allclose(sc2.dec, sc.dec)
    assert allclose(sc2.distance, sc.distance)

    sc = SkyCoord(1, 2, frame='fk4', unit='deg', equinox='J1999', obstime='J2001')
    sc2 = SkyCoord(sc)
    assert sc2.equinox == sc.equinox
    assert sc2.obstime == sc.obstime
    assert allclose(sc2.ra, sc.ra)
    assert allclose(sc2.dec, sc.dec)
    assert allclose(sc2.distance, sc.distance)

    sc2 = SkyCoord(sc.frame)  # sc.frame has equinox, obstime
    assert sc2.equinox == sc.equinox
    assert sc2.obstime == sc.obstime
    assert allclose(sc2.ra, sc.ra)
    assert allclose(sc2.dec, sc.dec)
    assert allclose(sc2.distance, sc.distance)


def test_attr_conflicts():
    """
    Check conflicts resolution between coordinate attributes and init kwargs.
    """
    sc = SkyCoord(1, 2, frame='icrs', unit='deg', equinox='J1999', obstime='J2001')

    # OK if attrs both specified but with identical values
    SkyCoord(sc, equinox='J1999', obstime='J2001')

    # OK because sc.frame doesn't have obstime
    SkyCoord(sc.frame, equinox='J1999', obstime='J2100')

    # Not OK if attrs don't match
    with pytest.raises(ValueError) as err:
        SkyCoord(sc, equinox='J1999', obstime='J2002')
    assert "Coordinate attribute 'obstime'=" in str(err)

    # Same game but with fk4 which has equinox and obstime frame attrs
    sc = SkyCoord(1, 2, frame='fk4', unit='deg', equinox='J1999', obstime='J2001')

    # OK if attrs both specified but with identical values
    SkyCoord(sc, equinox='J1999', obstime='J2001')

    # Not OK if SkyCoord attrs don't match
    with pytest.raises(ValueError) as err:
        SkyCoord(sc, equinox='J1999', obstime='J2002')
    assert "Coordinate attribute 'obstime'=" in str(err)

    # Not OK because sc.frame has different attrs
    with pytest.raises(ValueError) as err:
        SkyCoord(sc.frame, equinox='J1999', obstime='J2002')
    assert "Coordinate attribute 'obstime'=" in str(err)


def test_frame_attr_getattr():
    """
    When accessing frame attributes like equinox, the value should come
    from self.frame when that object has the relevant attribute, otherwise
    from self.
    """
    sc = SkyCoord(1, 2, frame='icrs', unit='deg', equinox='J1999', obstime='J2001')
    assert sc.equinox == 'J1999'  # Just the raw value (not validated)
    assert sc.obstime == 'J2001'

    sc = SkyCoord(1, 2, frame='fk4', unit='deg', equinox='J1999', obstime='J2001')
    assert sc.equinox == Time('J1999')  # Coming from the self.frame object
    assert sc.obstime == Time('J2001')

    sc = SkyCoord(1, 2, frame='fk4', unit='deg', equinox='J1999')
    assert sc.equinox == Time('J1999')
    assert sc.obstime == Time('J1999')


def test_to_string():
    """
    Basic testing of converting SkyCoord to strings.  This just tests
    for a single input coordinate and and 1-element list.  It does not
    test the underlying `Angle.to_string` method itself.
    """
    coord = '1h2m3s 1d2m3s'
    for wrap in (lambda x: x, lambda x: [x]):
        sc = SkyCoord(wrap(coord))
        assert sc.to_string() == wrap('15.5125 1.03417')
        assert sc.to_string('dms') == wrap('15d30m45s 1d02m03s')
        assert sc.to_string('hmsdms') == wrap('01h02m03s +01d02m03s')
        with_kwargs = sc.to_string('hmsdms', precision=3, pad=True, alwayssign=True)
        assert with_kwargs == wrap('+01h02m03.000s +01d02m03.000s')


def test_seps():
    sc1 = SkyCoord(0 * u.deg, 1 * u.deg, frame='icrs')
    sc2 = SkyCoord(0 * u.deg, 2 * u.deg, frame='icrs')

    sep = sc1.separation(sc2)

    assert (sep - 1 * u.deg)/u.deg < 1e-10

    with pytest.raises(ValueError):
        sc1.separation_3d(sc2)

    sc3 = SkyCoord(1 * u.deg, 1 * u.deg, distance=1 * u.kpc, frame='icrs')
    sc4 = SkyCoord(1 * u.deg, 1 * u.deg, distance=2 * u.kpc, frame='icrs')
    sep3d = sc3.separation_3d(sc4)

    assert sep3d == 1 * u.kpc


def test_repr():
    sc1 = SkyCoord(0 * u.deg, 1 * u.deg, frame='icrs')
    sc2 = SkyCoord(1 * u.deg, 1 * u.deg, frame='icrs', distance=1 * u.kpc)

    assert repr(sc1) == ('<SkyCoord (ICRS): (ra, dec) in deg\n'
                         '    ({})>').format(' 0.,  1.' if NUMPY_LT_1_14 else
                                             '0., 1.')
    assert repr(sc2) == ('<SkyCoord (ICRS): (ra, dec, distance) in (deg, deg, kpc)\n'
                         '    ({})>').format(' 1.,  1.,  1.' if NUMPY_LT_1_14
                                             else '1., 1., 1.')

    sc3 = SkyCoord(0.25 * u.deg, [1, 2.5] * u.deg, frame='icrs')
    assert repr(sc3).startswith('<SkyCoord (ICRS): (ra, dec) in deg\n')

    sc_default = SkyCoord(0 * u.deg, 1 * u.deg)
    assert repr(sc_default) == ('<SkyCoord (ICRS): (ra, dec) in deg\n'
                                '    ({})>').format(' 0.,  1.' if NUMPY_LT_1_14
                                                    else '0., 1.')


def test_repr_altaz():
    sc2 = SkyCoord(1 * u.deg, 1 * u.deg, frame='icrs', distance=1 * u.kpc)
    loc = EarthLocation(-2309223 * u.m, -3695529 * u.m, -4641767 * u.m)
    time = Time('2005-03-21 00:00:00')
    sc4 = sc2.transform_to(AltAz(location=loc, obstime=time))
    assert repr(sc4).startswith("<SkyCoord (AltAz: obstime=2005-03-21 00:00:00.000, "
<<<<<<< HEAD
                         "location=(-2309223.0, -3695529.0, "
                                "-4641767.0) m, pressure=0.0 hPa, "
=======
                         "location=(-2309223., -3695529., "
                                "-4641767.) m, pressure=0.0 hPa, "
>>>>>>> 18c4c13f
                         "temperature=0.0 deg_C, relative_humidity=0.0, "
                         "obswl=1.0 micron): (az, alt, distance) in "
                         "(deg, deg, m)\n")


def test_ops():
    """
    Tests miscellaneous operations like `len`
    """
    sc = SkyCoord(0 * u.deg, 1 * u.deg, frame='icrs')
    sc_arr = SkyCoord(0 * u.deg, [1, 2] * u.deg, frame='icrs')
    sc_empty = SkyCoord([] * u.deg, [] * u.deg, frame='icrs')

    assert sc.isscalar
    assert not sc_arr.isscalar
    assert not sc_empty.isscalar

    with pytest.raises(TypeError):
        len(sc)
    assert len(sc_arr) == 2
    assert len(sc_empty) == 0

    assert bool(sc)
    assert bool(sc_arr)
    assert not bool(sc_empty)

    assert sc_arr[0].isscalar
    assert len(sc_arr[:1]) == 1
    # A scalar shouldn't be indexable
    with pytest.raises(TypeError):
        sc[0:]
    # but it should be possible to just get an item
    sc_item = sc[()]
    assert sc_item.shape == ()
    # and to turn it into an array
    sc_1d = sc[np.newaxis]
    assert sc_1d.shape == (1,)

    with pytest.raises(TypeError):
        iter(sc)
    assert not isiterable(sc)
    assert isiterable(sc_arr)
    assert isiterable(sc_empty)
    it = iter(sc_arr)
    assert next(it).dec == sc_arr[0].dec
    assert next(it).dec == sc_arr[1].dec
    with pytest.raises(StopIteration):
        next(it)


def test_none_transform():
    """
    Ensure that transforming from a SkyCoord with no frame provided works like
    ICRS
    """
    sc = SkyCoord(0 * u.deg, 1 * u.deg)
    sc_arr = SkyCoord(0 * u.deg, [1, 2] * u.deg)

    sc2 = sc.transform_to(ICRS)
    assert sc.ra == sc2.ra and sc.dec == sc2.dec

    sc5 = sc.transform_to('fk5')
    assert sc5.ra == sc2.transform_to('fk5').ra

    sc_arr2 = sc_arr.transform_to(ICRS)
    sc_arr5 = sc_arr.transform_to('fk5')
    npt.assert_array_equal(sc_arr5.ra, sc_arr2.transform_to('fk5').ra)


def test_position_angle():
    c1 = SkyCoord(0*u.deg, 0*u.deg)

    c2 = SkyCoord(1*u.deg, 0*u.deg)
    assert_allclose(c1.position_angle(c2) - 90.0 * u.deg, 0*u.deg)

    c3 = SkyCoord(1*u.deg, 0.1*u.deg)
    assert c1.position_angle(c3) < 90*u.deg

    c4 = SkyCoord(0*u.deg, 1*u.deg)
    assert_allclose(c1.position_angle(c4), 0*u.deg)

    carr1 = SkyCoord(0*u.deg, [0, 1, 2]*u.deg)
    carr2 = SkyCoord([-1, -2, -3]*u.deg, [0.1, 1.1, 2.1]*u.deg)

    res = carr1.position_angle(carr2)
    assert res.shape == (3,)
    assert np.all(res < 360*u.degree)
    assert np.all(res > 270*u.degree)

    cicrs = SkyCoord(0*u.deg, 0*u.deg, frame='icrs')
    cfk5 = SkyCoord(1*u.deg, 0*u.deg, frame='fk5')
    # because of the frame transform, it's just a *bit* more than 90 degrees
    assert cicrs.position_angle(cfk5) > 90.0 * u.deg
    assert cicrs.position_angle(cfk5) < 91.0 * u.deg


def test_position_angle_directly():
    """Regression check for #3800: position_angle should accept floats."""
    from ..angle_utilities import position_angle
    result = position_angle(10., 20., 10., 20.)
    assert result.unit is u.radian
    assert result.value == 0.


def test_sep_pa_equivalence():
    """Regression check for bug in #5702.

    PA and separation from object 1 to 2 should be consistent with those
    from 2 to 1
    """
    cfk5 = SkyCoord(1*u.deg, 0*u.deg, frame='fk5')
    cfk5B1950 = SkyCoord(1*u.deg, 0*u.deg, frame='fk5', equinox='B1950')
    # test with both default and explicit equinox #5722 and #3106
    sep_forward = cfk5.separation(cfk5B1950)
    sep_backward = cfk5B1950.separation(cfk5)
    assert sep_forward != 0 and sep_backward != 0
    assert_allclose(sep_forward, sep_backward)
    posang_forward = cfk5.position_angle(cfk5B1950)
    posang_backward = cfk5B1950.position_angle(cfk5)
    assert posang_forward != 0 and posang_backward != 0
    assert 179 < (posang_forward - posang_backward).wrap_at(360*u.deg).degree < 181
    dcfk5 = SkyCoord(1*u.deg, 0*u.deg, frame='fk5', distance=1*u.pc)
    dcfk5B1950 = SkyCoord(1*u.deg, 0*u.deg, frame='fk5', equinox='B1950',
                          distance=1.*u.pc)
    sep3d_forward = dcfk5.separation_3d(dcfk5B1950)
    sep3d_backward = dcfk5B1950.separation_3d(dcfk5)
    assert sep3d_forward != 0 and sep3d_backward != 0
    assert_allclose(sep3d_forward, sep3d_backward)


def test_table_to_coord():
    """
    Checks "end-to-end" use of `Table` with `SkyCoord` - the `Quantity`
    initializer is the intermediary that translate the table columns into
    something coordinates understands.

    (Regression test for #1762 )
    """
    from ...table import Table, Column

    t = Table()
    t.add_column(Column(data=[1, 2, 3], name='ra', unit=u.deg))
    t.add_column(Column(data=[4, 5, 6], name='dec', unit=u.deg))

    c = SkyCoord(t['ra'], t['dec'])

    assert allclose(c.ra.to(u.deg), [1, 2, 3] * u.deg)
    assert allclose(c.dec.to(u.deg), [4, 5, 6] * u.deg)


def assert_quantities_allclose(coord, q1s, attrs):
    """
    Compare two tuples of quantities.  This assumes that the values in q1 are of
    order(1) and uses atol=1e-13, rtol=0.  It also asserts that the units of the
    two quantities are the *same*, in order to check that the representation
    output has the expected units.
    """
    q2s = [getattr(coord, attr) for attr in attrs]
    assert len(q1s) == len(q2s)
    for q1, q2 in zip(q1s, q2s):
        assert q1.shape == q2.shape
        assert allclose(q1, q2, rtol=0, atol=1e-13 * q1.unit)


# Sets of inputs corresponding to Galactic frame
base_unit_attr_sets = [
    ('spherical', u.karcsec, u.karcsec, u.kpc, Latitude, 'l', 'b', 'distance'),
    ('unitspherical', u.karcsec, u.karcsec, None, Latitude, 'l', 'b', None),
    ('physicsspherical', u.karcsec, u.karcsec, u.kpc, Angle, 'phi', 'theta', 'r'),
    ('cartesian', u.km, u.km, u.km, u.Quantity, 'u', 'v', 'w'),
    ('cylindrical', u.km, u.karcsec, u.km, Angle, 'rho', 'phi', 'z')
]

units_attr_sets = []
for base_unit_attr_set in base_unit_attr_sets:
    repr_name = base_unit_attr_set[0]
    for representation in (repr_name, REPRESENTATION_CLASSES[repr_name]):
        for c1, c2, c3 in ((1, 2, 3), ([1], [2], [3])):
            for arrayify in True, False:
                if arrayify:
                    c1 = np.array(c1)
                    c2 = np.array(c2)
                    c3 = np.array(c3)
                units_attr_sets.append(base_unit_attr_set + (representation, c1, c2, c3))
units_attr_args = ('repr_name', 'unit1', 'unit2', 'unit3', 'cls2', 'attr1', 'attr2', 'attr3', 'representation', 'c1', 'c2', 'c3')


@pytest.mark.parametrize(units_attr_args,
                         [x for x in units_attr_sets if x[0] != 'unitspherical'])
def test_skycoord_three_components(repr_name, unit1, unit2, unit3, cls2, attr1, attr2, attr3,
                                   representation, c1, c2, c3):
    """
    Tests positional inputs using components (COMP1, COMP2, COMP3)
    and various representations.  Use weird units and Galactic frame.
    """
    sc = SkyCoord(Galactic, c1, c2, c3, unit=(unit1, unit2, unit3),
                  representation=representation)
    assert_quantities_allclose(sc, (c1*unit1, c2*unit2, c3*unit3),
                               (attr1, attr2, attr3))

    sc = SkyCoord(1000*c1*u.Unit(unit1/1000), cls2(c2, unit=unit2),
                  1000*c3*u.Unit(unit3/1000), Galactic,
                  unit=(unit1, unit2, unit3), representation=representation)
    assert_quantities_allclose(sc, (c1*unit1, c2*unit2, c3*unit3),
                               (attr1, attr2, attr3))

    kwargs = {attr3: c3}
    sc = SkyCoord(Galactic, c1, c2, unit=(unit1, unit2, unit3),
                  representation=representation, **kwargs)
    assert_quantities_allclose(sc, (c1*unit1, c2*unit2, c3*unit3),
                               (attr1, attr2, attr3))

    kwargs = {attr1: c1, attr2: c2, attr3: c3}
    sc = SkyCoord(Galactic, unit=(unit1, unit2, unit3),
                  representation=representation, **kwargs)
    assert_quantities_allclose(sc, (c1*unit1, c2*unit2, c3*unit3),
                               (attr1, attr2, attr3))


@pytest.mark.parametrize(units_attr_args,
                         [x for x in units_attr_sets
                          if x[0] in ('spherical', 'unitspherical')])
def test_skycoord_spherical_two_components(repr_name, unit1, unit2, unit3, cls2,
                                           attr1, attr2, attr3, representation, c1, c2, c3):
    """
    Tests positional inputs using components (COMP1, COMP2) for spherical
    representations.  Use weird units and Galactic frame.
    """
    sc = SkyCoord(Galactic, c1, c2, unit=(unit1, unit2),
                  representation=representation)
    assert_quantities_allclose(sc, (c1*unit1, c2*unit2),
                               (attr1, attr2))

    sc = SkyCoord(1000*c1*u.Unit(unit1/1000), cls2(c2, unit=unit2),
                  Galactic,
                  unit=(unit1, unit2, unit3), representation=representation)
    assert_quantities_allclose(sc, (c1*unit1, c2*unit2),
                               (attr1, attr2))

    kwargs = {attr1: c1, attr2: c2}
    sc = SkyCoord(Galactic, unit=(unit1, unit2),
                  representation=representation, **kwargs)
    assert_quantities_allclose(sc, (c1*unit1, c2*unit2),
                               (attr1, attr2))


@pytest.mark.parametrize(units_attr_args,
                         [x for x in units_attr_sets if x[0] != 'unitspherical'])
def test_galactic_three_components(repr_name, unit1, unit2, unit3, cls2, attr1, attr2, attr3,
                                   representation, c1, c2, c3):
    """
    Tests positional inputs using components (COMP1, COMP2, COMP3)
    and various representations.  Use weird units and Galactic frame.
    """
    sc = Galactic(1000*c1*u.Unit(unit1/1000), cls2(c2, unit=unit2),
                  1000*c3*u.Unit(unit3/1000), representation=representation)
    assert_quantities_allclose(sc, (c1*unit1, c2*unit2, c3*unit3),
                               (attr1, attr2, attr3))

    kwargs = {attr3: c3*unit3}
    sc = Galactic(c1*unit1, c2*unit2,
                  representation=representation, **kwargs)
    assert_quantities_allclose(sc, (c1*unit1, c2*unit2, c3*unit3),
                               (attr1, attr2, attr3))

    kwargs = {attr1: c1*unit1, attr2: c2*unit2, attr3: c3*unit3}
    sc = Galactic(representation=representation, **kwargs)
    assert_quantities_allclose(sc, (c1*unit1, c2*unit2, c3*unit3),
                               (attr1, attr2, attr3))


@pytest.mark.parametrize(units_attr_args,
                         [x for x in units_attr_sets
                          if x[0] in ('spherical', 'unitspherical')])
def test_galactic_spherical_two_components(repr_name, unit1, unit2, unit3, cls2,
                                           attr1, attr2, attr3, representation, c1, c2, c3):
    """
    Tests positional inputs using components (COMP1, COMP2) for spherical
    representations.  Use weird units and Galactic frame.
    """

    sc = Galactic(1000*c1*u.Unit(unit1/1000), cls2(c2, unit=unit2), representation=representation)
    assert_quantities_allclose(sc, (c1*unit1, c2*unit2), (attr1, attr2))

    sc = Galactic(c1*unit1, c2*unit2, representation=representation)
    assert_quantities_allclose(sc, (c1*unit1, c2*unit2), (attr1, attr2))

    kwargs = {attr1: c1*unit1, attr2: c2*unit2}
    sc = Galactic(representation=representation, **kwargs)
    assert_quantities_allclose(sc, (c1*unit1, c2*unit2), (attr1, attr2))


@pytest.mark.parametrize(('repr_name', 'unit1', 'unit2', 'unit3', 'cls2', 'attr1', 'attr2', 'attr3'),
                         [x for x in base_unit_attr_sets if x[0] != 'unitspherical'])
def test_skycoord_coordinate_input(repr_name, unit1, unit2, unit3, cls2, attr1, attr2, attr3):
    c1, c2, c3 = 1, 2, 3
    sc = SkyCoord([(c1, c2, c3)], unit=(unit1, unit2, unit3), representation=repr_name,
                  frame='galactic')
    assert_quantities_allclose(sc, ([c1]*unit1, [c2]*unit2, [c3]*unit3), (attr1, attr2, attr3))

    c1, c2, c3 = 1*unit1, 2*unit2, 3*unit3
    sc = SkyCoord([(c1, c2, c3)], representation=repr_name, frame='galactic')
    assert_quantities_allclose(sc, ([1]*unit1, [2]*unit2, [3]*unit3), (attr1, attr2, attr3))


def test_skycoord_string_coordinate_input():
    sc = SkyCoord('01 02 03 +02 03 04', unit='deg', representation='unitspherical')
    assert_quantities_allclose(sc, (Angle('01:02:03', unit='deg'),
                                    Angle('02:03:04', unit='deg')),
                               ('ra', 'dec'))
    sc = SkyCoord(['01 02 03 +02 03 04'], unit='deg', representation='unitspherical')
    assert_quantities_allclose(sc, (Angle(['01:02:03'], unit='deg'),
                                    Angle(['02:03:04'], unit='deg')),
                               ('ra', 'dec'))


def test_units():
    sc = SkyCoord(1, 2, 3, unit='m', representation='cartesian')  # All get meters
    assert sc.x.unit is u.m
    assert sc.y.unit is u.m
    assert sc.z.unit is u.m

    sc = SkyCoord(1, 2*u.km, 3, unit='m', representation='cartesian')  # All get u.m
    assert sc.x.unit is u.m
    assert sc.y.unit is u.m
    assert sc.z.unit is u.m

    sc = SkyCoord(1, 2, 3, unit=u.m, representation='cartesian')  # All get u.m
    assert sc.x.unit is u.m
    assert sc.y.unit is u.m
    assert sc.z.unit is u.m

    sc = SkyCoord(1, 2, 3, unit='m, km, pc', representation='cartesian')
    assert_quantities_allclose(sc, (1*u.m, 2*u.km, 3*u.pc), ('x', 'y', 'z'))

    with pytest.raises(u.UnitsError) as err:
        SkyCoord(1, 2, 3, unit=(u.m, u.m), representation='cartesian')
    assert 'should have matching physical types' in str(err)

    SkyCoord(1, 2, 3, unit=(u.m, u.km, u.pc), representation='cartesian')
    assert_quantities_allclose(sc, (1*u.m, 2*u.km, 3*u.pc), ('x', 'y', 'z'))


@pytest.mark.xfail
def test_units_known_fail():
    # should fail but doesn't => corner case oddity
    with pytest.raises(u.UnitsError):
        SkyCoord(1, 2, 3, unit=u.deg, representation='spherical')


def test_nodata_failure():
    with pytest.raises(ValueError):
        SkyCoord()


@pytest.mark.parametrize(('mode', 'origin'), [('wcs', 0),
                                          ('all', 0),
                                          ('all', 1)])
def test_wcs_methods(mode, origin):
    from ...wcs import WCS
    from ...utils.data import get_pkg_data_contents
    from ...wcs.utils import pixel_to_skycoord

    header = get_pkg_data_contents('../../wcs/tests/maps/1904-66_TAN.hdr', encoding='binary')
    wcs = WCS(header)

    ref = SkyCoord(0.1 * u.deg, -89. * u.deg, frame='icrs')

    xp, yp = ref.to_pixel(wcs, mode=mode, origin=origin)

    # WCS is in FK5 so we need to transform back to ICRS
    new = pixel_to_skycoord(xp, yp, wcs, mode=mode, origin=origin).transform_to('icrs')

    assert_allclose(new.ra.degree, ref.ra.degree)
    assert_allclose(new.dec.degree, ref.dec.degree)

    # also try to round-trip with `from_pixel`
    scnew = SkyCoord.from_pixel(xp, yp, wcs, mode=mode, origin=origin).transform_to('icrs')
    assert_allclose(scnew.ra.degree, ref.ra.degree)
    assert_allclose(scnew.dec.degree, ref.dec.degree)

    # Also make sure the right type comes out
    class SkyCoord2(SkyCoord):
        pass
    scnew2 = SkyCoord2.from_pixel(xp, yp, wcs, mode=mode, origin=origin)
    assert scnew.__class__ is SkyCoord
    assert scnew2.__class__ is SkyCoord2


def test_frame_attr_transform_inherit():
    """
    Test that frame attributes get inherited as expected during transform.
    Driven by #3106.
    """
    c = SkyCoord(1 * u.deg, 2 * u.deg, frame=FK5)
    c2 = c.transform_to(FK4)
    assert c2.equinox.value == 'B1950.000'
    assert c2.obstime.value == 'B1950.000'

    c2 = c.transform_to(FK4(equinox='J1975', obstime='J1980'))
    assert c2.equinox.value == 'J1975.000'
    assert c2.obstime.value == 'J1980.000'

    c = SkyCoord(1 * u.deg, 2 * u.deg, frame=FK4)
    c2 = c.transform_to(FK5)
    assert c2.equinox.value == 'J2000.000'
    assert c2.obstime is None

    c = SkyCoord(1 * u.deg, 2 * u.deg, frame=FK4, obstime='J1980')
    c2 = c.transform_to(FK5)
    assert c2.equinox.value == 'J2000.000'
    assert c2.obstime.value == 'J1980.000'

    c = SkyCoord(1 * u.deg, 2 * u.deg, frame=FK4, equinox='J1975', obstime='J1980')
    c2 = c.transform_to(FK5)
    assert c2.equinox.value == 'J1975.000'
    assert c2.obstime.value == 'J1980.000'

    c2 = c.transform_to(FK5(equinox='J1990'))
    assert c2.equinox.value == 'J1990.000'
    assert c2.obstime.value == 'J1980.000'

    # The work-around for #5722
    c = SkyCoord(1 * u.deg, 2 * u.deg, frame='fk5')
    c1 = SkyCoord(1 * u.deg, 2 * u.deg, frame='fk5', equinox='B1950.000')
    c2 = c1.transform_to(c)
    assert not c2.is_equivalent_frame(c)  # counterintuitive, but documented
    assert c2.equinox.value == 'B1950.000'
    c3 = c1.transform_to(c, merge_attributes=False)
    assert c3.equinox.value == 'J2000.000'
    assert c3.is_equivalent_frame(c)


def test_deepcopy():
    c1 = SkyCoord(1 * u.deg, 2 * u.deg)
    c2 = copy.copy(c1)
    c3 = copy.deepcopy(c1)

    c4 = SkyCoord([1, 2] * u.m, [2, 3] * u.m, [3, 4] * u.m, representation='cartesian', frame='fk5',
                  obstime='J1999.9', equinox='J1988.8')
    c5 = copy.deepcopy(c4)
    assert np.all(c5.x == c4.x)  # and y and z
    assert c5.frame.name == c4.frame.name
    assert c5.obstime == c4.obstime
    assert c5.equinox == c4.equinox
    assert c5.representation == c4.representation


def test_no_copy():
    c1 = SkyCoord(np.arange(10.) * u.hourangle, np.arange(20., 30.) * u.deg)
    c2 = SkyCoord(c1, copy=False)
    # Note: c1.ra and c2.ra will *not* share memory, as these are recalculated
    # to be in "preferred" units.  See discussion in #4883.
    assert np.may_share_memory(c1.data.lon, c2.data.lon)
    c3 = SkyCoord(c1, copy=True)
    assert not np.may_share_memory(c1.data.lon, c3.data.lon)


def test_immutable():
    c1 = SkyCoord(1 * u.deg, 2 * u.deg)
    with pytest.raises(AttributeError):
        c1.ra = 3.0

    c1.foo = 42
    assert c1.foo == 42


@pytest.mark.skipif(str('not HAS_SCIPY'))
@pytest.mark.skipif(str('OLDER_SCIPY'))
def test_search_around():
    """
    Test the search_around_* methods

    Here we don't actually test the values are right, just that the methods of
    SkyCoord work.  The accuracy tests are in ``test_matching.py``
    """
    from ...utils import NumpyRNGContext

    with NumpyRNGContext(987654321):
        sc1 = SkyCoord(np.random.rand(20) * 360.*u.degree,
                      (np.random.rand(20) * 180. - 90.)*u.degree)
        sc2 = SkyCoord(np.random.rand(100) * 360. * u.degree,
                      (np.random.rand(100) * 180. - 90.)*u.degree)

        sc1ds = SkyCoord(ra=sc1.ra, dec=sc1.dec, distance=np.random.rand(20)*u.kpc)
        sc2ds = SkyCoord(ra=sc2.ra, dec=sc2.dec, distance=np.random.rand(100)*u.kpc)

    idx1_sky, idx2_sky, d2d_sky, d3d_sky = sc1.search_around_sky(sc2, 10*u.deg)
    idx1_3d, idx2_3d, d2d_3d, d3d_3d = sc1ds.search_around_3d(sc2ds, 250*u.pc)


def test_init_with_frame_instance_keyword():

    # Frame instance
    c1 = SkyCoord(3 * u.deg, 4 * u.deg,
                  frame=FK5(equinox='J2010'))
    assert c1.equinox == Time('J2010')

    # Frame instance with data (data gets ignored)
    c2 = SkyCoord(3 * u.deg, 4 * u.deg,
                 frame=FK5(1. * u.deg, 2 * u.deg,
                 equinox='J2010'))
    assert c2.equinox == Time('J2010')
    assert allclose(c2.ra.degree, 3)
    assert allclose(c2.dec.degree, 4)

    # SkyCoord instance
    c3 = SkyCoord(3 * u.deg, 4 * u.deg, frame=c1)
    assert c3.equinox == Time('J2010')

    # Check duplicate arguments
    with pytest.raises(ValueError) as exc:
        c = SkyCoord(3 * u.deg, 4 * u.deg, frame=FK5(equinox='J2010'), equinox='J2001')
    assert exc.value.args[0] == ("cannot specify frame attribute "
                                 "'equinox' directly in SkyCoord "
                                 "since a frame instance was passed in")


def test_init_with_frame_instance_positional():

    # Frame instance
    with pytest.raises(ValueError) as exc:
        c1 = SkyCoord(3 * u.deg, 4 * u.deg, FK5(equinox='J2010'))
    assert exc.value.args[0] == ("FK5 instance cannot be passed as a "
                                 "positional argument for the frame, "
                                 "pass it using the frame= keyword "
                                 "instead.")

    # Positional frame instance with data raises exception
    with pytest.raises(ValueError) as exc:
        SkyCoord(3 * u.deg, 4 * u.deg, FK5(1. * u.deg, 2 * u.deg, equinox='J2010'))
    assert exc.value.args[0] == ("FK5 instance cannot be passed as a "
                                 "positional argument for the frame, "
                                 "pass it using the frame= keyword "
                                 "instead.")

    # Positional SkyCoord instance (for frame) raises exception
    with pytest.raises(ValueError) as exc:
        SkyCoord(3 * u.deg, 4 * u.deg, SkyCoord(1. * u.deg, 2 * u.deg, equinox='J2010'))
    assert exc.value.args[0] == ("SkyCoord instance cannot be passed as a "
                                 "positional argument for the frame, "
                                 "pass it using the frame= keyword "
                                 "instead.")


def test_guess_from_table():
    from ...table import Table, Column
    from ...utils import NumpyRNGContext

    tab = Table()
    with NumpyRNGContext(987654321):
        tab.add_column(Column(data=np.random.rand(1000), unit='deg', name='RA[J2000]'))
        tab.add_column(Column(data=np.random.rand(1000), unit='deg', name='DEC[J2000]'))

    sc = SkyCoord.guess_from_table(tab)
    npt.assert_array_equal(sc.ra.deg, tab['RA[J2000]'])
    npt.assert_array_equal(sc.dec.deg, tab['DEC[J2000]'])

    # try without units in the table
    tab['RA[J2000]'].unit = None
    tab['DEC[J2000]'].unit = None
    # should fail if not given explicitly
    with pytest.raises(u.UnitsError):
        sc2 = SkyCoord.guess_from_table(tab)

    # but should work if provided
    sc2 = SkyCoord.guess_from_table(tab, unit=u.deg)
    npt.assert_array_equal(sc.ra.deg, tab['RA[J2000]'])
    npt.assert_array_equal(sc.dec.deg, tab['DEC[J2000]'])

    # should fail if two options are available - ambiguity bad!
    tab.add_column(Column(data=np.random.rand(1000), name='RA_J1900'))
    with pytest.raises(ValueError) as excinfo:
        sc3 = SkyCoord.guess_from_table(tab, unit=u.deg)
    assert 'J1900' in excinfo.value.args[0] and 'J2000' in excinfo.value.args[0]

    # should also fail if user specifies something already in the table, but
    # should succeed even if the user has to give one of the components
    tab.remove_column('RA_J1900')
    with pytest.raises(ValueError):
        sc3 = SkyCoord.guess_from_table(tab, ra=tab['RA[J2000]'], unit=u.deg)

    oldra = tab['RA[J2000]']
    tab.remove_column('RA[J2000]')
    sc3 = SkyCoord.guess_from_table(tab, ra=oldra, unit=u.deg)
    npt.assert_array_equal(sc3.ra.deg, oldra)
    npt.assert_array_equal(sc3.dec.deg, tab['DEC[J2000]'])

    # check a few non-ICRS/spherical systems
    x, y, z = np.arange(3).reshape(3, 1) * u.pc
    l, b = np.arange(2).reshape(2, 1) * u.deg

    tabcart = Table([x, y, z], names=('x', 'y', 'z'))
    tabgal = Table([b, l], names=('b', 'l'))

    sc_cart = SkyCoord.guess_from_table(tabcart, representation='cartesian')
    npt.assert_array_equal(sc_cart.x, x)
    npt.assert_array_equal(sc_cart.y, y)
    npt.assert_array_equal(sc_cart.z, z)

    sc_gal = SkyCoord.guess_from_table(tabgal, frame='galactic')
    npt.assert_array_equal(sc_gal.l, l)
    npt.assert_array_equal(sc_gal.b, b)

    # also try some column names that *end* with the attribute name
    tabgal['b'].name = 'gal_b'
    tabgal['l'].name = 'gal_l'
    SkyCoord.guess_from_table(tabgal, frame='galactic')

    tabgal['gal_b'].name = 'blob'
    tabgal['gal_l'].name = 'central'
    with pytest.raises(ValueError):
        SkyCoord.guess_from_table(tabgal, frame='galactic')


def test_skycoord_list_creation():
    """
    Test that SkyCoord can be created in a reasonable way with lists of SkyCoords
    (regression for #2702)
    """
    sc = SkyCoord(ra=[1, 2, 3]*u.deg, dec=[4, 5, 6]*u.deg)
    sc0 = sc[0]
    sc2 = sc[2]
    scnew = SkyCoord([sc0, sc2])
    assert np.all(scnew.ra == [1, 3]*u.deg)
    assert np.all(scnew.dec == [4, 6]*u.deg)

    # also check ranges
    sc01 = sc[:2]
    scnew2 = SkyCoord([sc01, sc2])
    assert np.all(scnew2.ra == sc.ra)
    assert np.all(scnew2.dec == sc.dec)

    # now try with a mix of skycoord, frame, and repr objects
    frobj = ICRS(2*u.deg, 5*u.deg)
    reprobj = UnitSphericalRepresentation(3*u.deg, 6*u.deg)
    scnew3 = SkyCoord([sc0, frobj, reprobj])
    assert np.all(scnew3.ra == sc.ra)
    assert np.all(scnew3.dec == sc.dec)

    # should *fail* if different frame attributes or types are passed in
    scfk5_j2000 = SkyCoord(1*u.deg, 4*u.deg, frame='fk5')
    with pytest.raises(ValueError):
        SkyCoord([sc0, scfk5_j2000])
    scfk5_j2010 = SkyCoord(1*u.deg, 4*u.deg, frame='fk5', equinox='J2010')
    with pytest.raises(ValueError):
        SkyCoord([scfk5_j2000, scfk5_j2010])

    # but they should inherit if they're all consistent
    scfk5_2_j2010 = SkyCoord(2*u.deg, 5*u.deg, frame='fk5', equinox='J2010')
    scfk5_3_j2010 = SkyCoord(3*u.deg, 6*u.deg, frame='fk5', equinox='J2010')

    scnew4 = SkyCoord([scfk5_j2010, scfk5_2_j2010, scfk5_3_j2010])
    assert np.all(scnew4.ra == sc.ra)
    assert np.all(scnew4.dec == sc.dec)
    assert scnew4.equinox == Time('J2010')


def test_nd_skycoord_to_string():
    c = SkyCoord(np.ones((2, 2)), 1, unit=('deg', 'deg'))
    ts = c.to_string()
    assert np.all(ts.shape == c.shape)
    assert np.all(ts == u'1 1')


def test_equiv_skycoord():
    sci1 = SkyCoord(1*u.deg, 2*u.deg, frame='icrs')
    sci2 = SkyCoord(1*u.deg, 3*u.deg, frame='icrs')
    assert sci1.is_equivalent_frame(sci1)
    assert sci1.is_equivalent_frame(sci2)

    assert sci1.is_equivalent_frame(ICRS())
    assert not sci1.is_equivalent_frame(FK5())
    with pytest.raises(TypeError):
        sci1.is_equivalent_frame(10)

    scf1 = SkyCoord(1*u.deg, 2*u.deg, frame='fk5')
    scf2 = SkyCoord(1*u.deg, 2*u.deg, frame='fk5', equinox='J2005')
    # obstime is *not* an FK5 attribute, but we still want scf1 and scf3 to come
    # to come out different because they're part of SkyCoord
    scf3 = SkyCoord(1*u.deg, 2*u.deg, frame='fk5', obstime='J2005')

    assert scf1.is_equivalent_frame(scf1)
    assert not scf1.is_equivalent_frame(sci1)
    assert scf1.is_equivalent_frame(FK5())

    assert not scf1.is_equivalent_frame(scf2)
    assert scf2.is_equivalent_frame(FK5(equinox='J2005'))
    assert not scf3.is_equivalent_frame(scf1)
    assert not scf3.is_equivalent_frame(FK5(equinox='J2005'))


def test_constellations():
    # the actual test for accuracy is in test_funcs - this is just meant to make
    # sure we get sensible answers
    sc = SkyCoord(135*u.deg, 65*u.deg)
    assert sc.get_constellation() == 'Ursa Major'
    assert sc.get_constellation(short_name=True) == 'UMa'

    scs = SkyCoord([135]*2*u.deg, [65]*2*u.deg)
    npt.assert_equal(scs.get_constellation(), ['Ursa Major']*2)
    npt.assert_equal(scs.get_constellation(short_name=True), ['UMa']*2)


@pytest.mark.remote_data
def test_constellations_with_nameresolve():
    assert SkyCoord.from_name('And I').get_constellation(short_name=True) == 'And'

    # you'd think "And ..." should be in Andromeda.  But you'd be wrong.
    assert SkyCoord.from_name('And VI').get_constellation() == 'Pegasus'

    # maybe it's because And VI isn't really a galaxy?
    assert SkyCoord.from_name('And XXII').get_constellation() == 'Pisces'
    assert SkyCoord.from_name('And XXX').get_constellation() == 'Cassiopeia'
    # ok maybe not

    # ok, but at least some of the others do make sense...
    assert SkyCoord.from_name('Coma Cluster').get_constellation(short_name=True) == 'Com'
    assert SkyCoord.from_name('UMa II').get_constellation() == 'Ursa Major'
    assert SkyCoord.from_name('Triangulum Galaxy').get_constellation() == 'Triangulum'


def test_getitem_representation():
    """
    Make sure current representation survives __getitem__ even if different
    from data representation.
    """
    sc = SkyCoord([1, 1] * u.deg, [2, 2] * u.deg)
    sc.representation = 'cartesian'
    assert sc[0].representation is CartesianRepresentation


def test_spherical_offsets():
    i00 = SkyCoord(0*u.arcmin, 0*u.arcmin, frame='icrs')
    i01 = SkyCoord(0*u.arcmin, 1*u.arcmin, frame='icrs')
    i10 = SkyCoord(1*u.arcmin, 0*u.arcmin, frame='icrs')
    i11 = SkyCoord(1*u.arcmin, 1*u.arcmin, frame='icrs')
    i22 = SkyCoord(2*u.arcmin, 2*u.arcmin, frame='icrs')

    dra, ddec = i00.spherical_offsets_to(i01)
    assert_allclose(dra, 0*u.arcmin)
    assert_allclose(ddec, 1*u.arcmin)

    dra, ddec = i00.spherical_offsets_to(i10)
    assert_allclose(dra, 1*u.arcmin)
    assert_allclose(ddec, 0*u.arcmin)

    dra, ddec = i10.spherical_offsets_to(i01)
    assert_allclose(dra, -1*u.arcmin)
    assert_allclose(ddec, 1*u.arcmin)

    dra, ddec = i11.spherical_offsets_to(i22)
    assert_allclose(ddec, 1*u.arcmin)
    assert 0*u.arcmin < dra < 1*u.arcmin

    fk5 = SkyCoord(0*u.arcmin, 0*u.arcmin, frame='fk5')

    with pytest.raises(ValueError):
        # different frames should fail
        i00.spherical_offsets_to(fk5)

    i1deg = ICRS(1*u.deg, 1*u.deg)
    dra, ddec = i00.spherical_offsets_to(i1deg)
    assert_allclose(dra, 1*u.deg)
    assert_allclose(ddec, 1*u.deg)

    # make sure an abbreviated array-based version of the above also works
    i00s = SkyCoord([0]*4*u.arcmin, [0]*4*u.arcmin, frame='icrs')
    i01s = SkyCoord([0]*4*u.arcmin, np.arange(4)*u.arcmin, frame='icrs')
    dra, ddec = i00s.spherical_offsets_to(i01s)
    assert_allclose(dra, 0*u.arcmin)
    assert_allclose(ddec, np.arange(4)*u.arcmin)


def test_frame_attr_changes():
    """
    This tests the case where a frame is added with a new frame attribute after
    a SkyCoord has been created.  This is necessary because SkyCoords get the
    attributes set at creation time, but the set of attributes can change as
    frames are added or removed from the transform graph.  This makes sure that
    everything continues to work consistently.
    """
    sc_before = SkyCoord(1*u.deg, 2*u.deg, frame='icrs')

    assert 'fakeattr' not in dir(sc_before)

    class FakeFrame(BaseCoordinateFrame):
        fakeattr = Attribute()

    # doesn't matter what this does as long as it just puts the frame in the
    # transform graph
    transset = (ICRS, FakeFrame, lambda c, f: c)
    frame_transform_graph.add_transform(*transset)
    try:
        assert 'fakeattr' in dir(sc_before)
        assert sc_before.fakeattr is None

        sc_after1 = SkyCoord(1*u.deg, 2*u.deg, frame='icrs')
        assert 'fakeattr' in dir(sc_after1)
        assert sc_after1.fakeattr is None

        sc_after2 = SkyCoord(1*u.deg, 2*u.deg, frame='icrs', fakeattr=1)
        assert sc_after2.fakeattr == 1
    finally:
        frame_transform_graph.remove_transform(*transset)

    assert 'fakeattr' not in dir(sc_before)
    assert 'fakeattr' not in dir(sc_after1)
    assert 'fakeattr' not in dir(sc_after2)


def test_cache_clear_sc():
    from .. import SkyCoord

    i = SkyCoord(1*u.deg, 2*u.deg)

    # Add an in frame units version of the rep to the cache.
    repr(i)

    assert len(i.cache['representation']) == 2

    i.cache.clear()

    assert len(i.cache['representation']) == 0


def test_set_attribute_exceptions():
    """Ensure no attrbute for any frame can be set directly.

    Though it is fine if the current frame does not have it."""
    sc = SkyCoord(1.*u.deg, 2.*u.deg, frame='fk5')
    assert hasattr(sc.frame, 'equinox')
    with pytest.raises(AttributeError):
        sc.equinox = 'B1950'

    assert sc.relative_humidity is None
    sc.relative_humidity = 0.5
    assert sc.relative_humidity == 0.5
    assert not hasattr(sc.frame, 'relative_humidity')


def test_extra_attributes():
    """Ensure any extra attributes are dealt with correctly.

    Regression test against #5743.
    """
    obstime_string = ['2017-01-01T00:00', '2017-01-01T00:10']
    obstime = Time(obstime_string)
    sc = SkyCoord([5, 10], [20, 30], unit=u.deg, obstime=obstime_string)
    assert not hasattr(sc.frame, 'obstime')
    assert type(sc.obstime) is Time
    assert sc.obstime.shape == (2,)
    assert np.all(sc.obstime == obstime)
    # ensure equivalency still works for more than one obstime.
    assert sc.is_equivalent_frame(sc)
    sc_1 = sc[1]
    assert sc_1.obstime == obstime[1]
    # Transforming to FK4 should use sc.obstime.
    sc_fk4 = sc.transform_to('fk4')
    assert np.all(sc_fk4.frame.obstime == obstime)
    # And transforming back should not loose it.
    sc2 = sc_fk4.transform_to('icrs')
    assert not hasattr(sc2.frame, 'obstime')
    assert np.all(sc2.obstime == obstime)
    # Ensure obstime get taken from the SkyCoord if passed in directly.
    # (regression test for #5749).
    sc3 = SkyCoord([0., 1.], [2., 3.], unit='deg', frame=sc)
    assert np.all(sc3.obstime == obstime)
    # Finally, check that we can delete such attributes.
    del sc3.obstime
    assert sc3.obstime is None


def test_apply_space_motion():
    # use this 12 year period because it's a multiple of 4 to avoid the quirks
    # of leap years while having 2 leap seconds in it
    t1 = Time('2000-01-01T00:00')
    t2 = Time('2012-01-01T00:00')

    # Check a very simple case first:
    frame = ICRS(ra=10.*u.deg, dec=0*u.deg,
                 distance=10.*u.pc,
                 pm_ra_cosdec=0.1*u.deg/u.yr,
                 pm_dec=0*u.mas/u.yr,
                 radial_velocity=0*u.km/u.s)

    # Cases that should work (just testing input for now):
    c1 = SkyCoord(frame, obstime=t1, pressure=101*u.kPa)
    applied1 = c1.apply_space_motion(new_obstime=t2)
    applied2 = c1.apply_space_motion(dt=12*u.year)

    assert isinstance(applied1.frame, c1.frame.__class__)
    assert isinstance(applied2.frame, c1.frame.__class__)
    assert_allclose(applied1.ra, applied2.ra)
    assert_allclose(applied1.pm_ra, applied2.pm_ra)
    assert_allclose(applied1.dec, applied2.dec)
    assert_allclose(applied1.distance, applied2.distance)

    # ensure any frame attributes that were there before get passed through
    assert applied1.pressure == c1.pressure

    # there were 2 leap seconds between 2000 and 2010, so the difference in
    # the two forms of time evolution should be ~2 sec
    adt = np.abs(applied2.obstime - applied1.obstime)
    assert 1.9*u.second < adt.to(u.second) < 2.1*u.second

    c2 = SkyCoord(frame)
    applied3 = c2.apply_space_motion(dt=6*u.year)
    assert isinstance(applied3.frame, c1.frame.__class__)
    assert applied3.obstime is None

    # this should *not* be .6 deg due to space-motion on a sphere, but it
    # should be fairly close
    assert 0.5*u.deg < applied3.ra-c1.ra < .7*u.deg

    # the two cases should only match somewhat due to it being space motion, but
    # they should be at least this close
    assert quantity_allclose(applied1.ra-c1.ra, (applied3.ra-c1.ra)*2, atol=1e-3*u.deg)
    # but *not* this close
    assert not quantity_allclose(applied1.ra-c1.ra, (applied3.ra-c1.ra)*2, atol=1e-4*u.deg)

    with pytest.raises(ValueError):
        c2.apply_space_motion(new_obstime=t2)


def test_custom_frame_skycoord():
    # also regression check for the case from #7069

    class BlahBleeBlopFrame(BaseCoordinateFrame):
        default_representation = SphericalRepresentation
        # without a differential, SkyCoord creation fails
        # default_differential = SphericalDifferential

        _frame_specific_representation_info = {
            'spherical': [
                RepresentationMapping('lon', 'lon', 'recommended'),
                RepresentationMapping('lat', 'lat', 'recommended'),
                RepresentationMapping('distance', 'radius', 'recommended')
            ]
        }
    SkyCoord(lat=1*u.deg, lon=2*u.deg, frame=BlahBleeBlopFrame)


def test_user_friendly_pm_error():
    """
    This checks that a more user-friendly error message is raised for the user
    if they pass, e.g., pm_ra instead of pm_ra_cosdec
    """

    with pytest.raises(ValueError) as e:
        SkyCoord(ra=150*u.deg, dec=-11*u.deg,
                 pm_ra=100*u.mas/u.yr, pm_dec=10*u.mas/u.yr)
    assert 'pm_ra_cosdec' in str(e.value)

    with pytest.raises(ValueError) as e:
        SkyCoord(l=150*u.deg, b=-11*u.deg,
                 pm_l=100*u.mas/u.yr, pm_b=10*u.mas/u.yr,
                 frame='galactic')
    assert 'pm_l_cosb' in str(e.value)

    # The special error should not turn on here:
    with pytest.raises(ValueError) as e:
        SkyCoord(x=1*u.pc, y=2*u.pc, z=3*u.pc,
                 pm_ra=100*u.mas/u.yr, pm_dec=10*u.mas/u.yr,
                 representation_type='cartesian')
    assert 'pm_ra_cosdec' not in str(e.value)<|MERGE_RESOLUTION|>--- conflicted
+++ resolved
@@ -510,13 +510,10 @@
     time = Time('2005-03-21 00:00:00')
     sc4 = sc2.transform_to(AltAz(location=loc, obstime=time))
     assert repr(sc4).startswith("<SkyCoord (AltAz: obstime=2005-03-21 00:00:00.000, "
-<<<<<<< HEAD
-                         "location=(-2309223.0, -3695529.0, "
-                                "-4641767.0) m, pressure=0.0 hPa, "
-=======
+
                          "location=(-2309223., -3695529., "
                                 "-4641767.) m, pressure=0.0 hPa, "
->>>>>>> 18c4c13f
+
                          "temperature=0.0 deg_C, relative_humidity=0.0, "
                          "obswl=1.0 micron): (az, alt, distance) in "
                          "(deg, deg, m)\n")
