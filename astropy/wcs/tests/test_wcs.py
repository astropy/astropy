--- conflicted
+++ resolved
@@ -973,7 +973,6 @@
     newhdr = w.to_header()
     assert('CTYPE1' not in newhdr)
 
-<<<<<<< HEAD
 def test_lonpole_90_latpole():
     """Tests the ability to set latpole when lonpole is 90"""
     w = wcs.WCS(naxis=2)
@@ -985,7 +984,7 @@
     w.wcs.latpole =  0
     w.wcs.set()
     assert_allclose(w.wcs.latpole,0)
-=======
+
 def test_bounds_check():
     """Test for #4957"""
     w = wcs.WCS(naxis=2)
@@ -996,5 +995,4 @@
     w.wcs.bounds_check(False, False)
     ra, dec = w.wcs_pix2world(300,0,0)
     assert_allclose(ra, -180)
-    assert_allclose(dec, -30)
->>>>>>> 2bb3421a
+    assert_allclose(dec, -30)