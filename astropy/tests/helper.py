# Licensed under a 3-clause BSD style license - see LICENSE.rst
import sys
import base64
import zlib
import functools
import os
import subprocess

from distutils.core import Command

from .. import __path__ as astropy_path

try:
    import pytest

except ImportError:
    from ..extern import pytest as extern_pytest

    if sys.version_info >= (3, 0):
        exec("def do_exec_def(co, loc): exec(co, loc)\n")
        extern_pytest.do_exec = do_exec_def

        import pickle
        unpacked_sources = extern_pytest.sources.encode("ascii") # ensure bytes
        unpacked_sources = pickle.loads(
            zlib.decompress(base64.decodebytes(unpacked_sources)))
    else:
        exec("def do_exec_def(co, loc): exec co in loc\n")
        extern_pytest.do_exec = do_exec_def

        import cPickle as pickle
        unpacked_sources = pickle.loads(
            zlib.decompress(base64.decodestring(extern_pytest.sources)))

    importer = extern_pytest.DictImporter(unpacked_sources)
    sys.meta_path.append(importer)

    pytest = importer.load_module('pytest')


# pytest marker to mark tests which get data from the web
remote_data = pytest.mark.remote_data


# these pytest hooks allow us to mark tests and run the marked tests with
# specific command line options.
def pytest_addoption(parser):
    parser.addoption("--remotedata", action="store_true",
        help="run tests with online data")


def pytest_runtest_setup(item):
    if ('remote_data' in item.keywords and
        not item.config.getvalue("remotedata")):
        pytest.skip("need --remotedata option to run")


def run_tests(package=None, test_path=None, args=None, plugins=None,
              verbose=False, pastebin=None, remote_data=False, pep8=False):
    """
    Run Astropy tests using py.test. A proper set of arguments is constructed
    and passed to `pytest.main`.

    Parameters
    ----------
    package : str, optional
        The name of a specific package to test, e.g. 'io.fits' or 'utils'.
        If nothing is specified all default Astropy tests are run.
        
    test_path : str, optional
        Specify location to test by path. May be a single file or directory. 
        Must be specified absolutely or relative to the calling directory.

    args : str, optional
        Additional arguments to be passed to `pytest.main` in the `args`
        keyword argument.

    plugins : list, optional
        Plugins to be passed to `pytest.main` in the `plugins` keyword
        argument.

    verbose : bool, optional
        Convenience option to turn on verbose output from py.test. Passing True
        is the same as specifying `-v` in `args`.

    pastebin : {'failed','all',None}, optional
        Convenience option for turning on py.test pastebin output. Set to
        'failed' to upload info for failed tests, or 'all' to upload info for
        all tests.

    remote_data : bool, optional
        Controls whether to run tests marked with @remote_data. These
        tests use online data and are not run by default. Set to True to
        run these tests.
        
    pep8 : bool, optional
        Turn on PEP8 checking via the pytest-pep8 plugin and disable normal
        tests. Same as specifying `--pep8 -k pep8` in `args`.

    See Also
    --------
    pytest.main : py.test function wrapped by `run_tests`.

    """
    if package is None:
        package_path = astropy_path[0]
    else:
        package_path = os.path.join(astropy_path[0],
                                   package.replace('.', os.path.sep))

        if not os.path.isdir(package_path):
            raise ValueError('Package not found: {0}'.format(package))
            
    if test_path:
        package_path = os.path.join(package_path,os.path.abspath(test_path))

    # '-p astropy.tests.helper' tells py.test to use this module as a plugin
    # so that the hooks defined above are actually used.
    all_args = package_path + ' -p astropy.tests.helper'

    # add any additional args entered by the user
    if args is not None:
        all_args += ' {0}'.format(args)

    # add verbosity flag
    if verbose:
        all_args += ' -v'

    # turn on pastebin output
    if pastebin is not None:
        if pastebin in ['failed', 'all']:
            all_args += ' --pastebin={0}'.format(pastebin)
        else:
            raise ValueError("pastebin should be 'failed' or 'all'")

    # run @remote_data tests
    if remote_data:
        all_args += ' --remotedata'
<<<<<<< HEAD
    
    if pep8:
        try:
            import pytest_pep8
        except ImportError:
            raise ImportError('PEP8 checking requires pytest-pep8 plugin: '
                              'http://pypi.python.org/pypi/pytest-pep8')
        else:
            all_args += ' --pep8 -k pep8'
    
=======
>>>>>>> af91af8f
    return pytest.main(args=all_args, plugins=plugins)


class astropy_test(Command):
    user_options = [
        ('package=', 'P',
         "The name of a specific package to test, e.g. 'io.fits' or 'utils'.  "
         "If nothing is specified all default Astropy tests are run."),
        ('test-path=', 't', 'Specify a test location by path. Must be '
         'specified absolutely or relative to the current directory. '
         'May be a single file or directory.'),
        ('verbose-results', 'V',
         'Turn on verbose output from pytest. Same as specifying `-v` in '
         '`args`.'),
        ('plugins=', 'p',
         'Plugins to enable when running pytest.  Same as specifying `-p` in '
         '`args`.'),
        ('pastebin=', 'b',
         "Enable pytest pastebin output. Either 'all' or 'failed'."),
        ('args=', 'a', 'Additional arguments to be passed to pytest'),
        ('remote-data', 'R', 'Run tests that download remote data'),
        ('pep8', '8', 'Enable PEP8 checking and disable regular tests. '
         'Same as specifying `--pep8 -k pep8` in `args`. Requires the '
         'pytest-pep8 plugin.')
    ]

    def initialize_options(self):
        self.package = None
        self.test_path = None
        self.verbose_results = False
        self.plugins = None
        self.pastebin = None
        self.args = None
        self.remote_data = False
        self.pep8 = False

    def finalize_options(self):
        # Normally we would validate the options here, but that's handled in
        # run_tests
        pass

    def run(self):
        self.reinitialize_command('build_py', inplace=False)
        self.run_command('build_py')
        if sys.version_info[0] >= 3:
            build_py_cmd = self.get_finalized_command('build_py')
            new_path = os.path.abspath(build_py_cmd.build_lib)
        else:
            new_path = os.getcwd()

        self.reinitialize_command('build_ext', inplace=True)
        self.run_command('build_ext')
        # Run the tests in a subprocess--this is necessary since new extension
        # modules may have appeared, and this is the easiest way to set up a
        # new environment
<<<<<<< HEAD
        cmd = ('import astropy, sys; sys.exit(astropy.test({0!r}, {1!r}, ' +
              '{2!r}, {3!r}, {4!r}, {5!r}, {6!r}, {7!r}))')
        cmd = cmd.format(self.package, self.test_path, self.args,
                         self.plugins, self.verbose_results, self.pastebin,
                         self.remote_data, self.pep8)
=======
        cmd = 'import astropy; astropy.test({0!r}, {1!r}, {2!r}, {3!r}, {4!r})'
        cmd = cmd.format(self.module, self.args, self.plugins,
                         self.verbose_results, self.pastebin)
>>>>>>> af91af8f
        raise SystemExit(subprocess.call([sys.executable, '-c', cmd],
                                         cwd=new_path))


class raises:
    """
    A decorator to mark that a test should raise a given exception.
    Use as follows::

        @raises(ZeroDivisionError)
        def test_foo():
            x = 1/0
    """
    # pep-8 naming exception -- this is a decorator class
    def __init__(self, exc):
        self._exc = exc

    def __call__(self, func):
        @functools.wraps(func)
        def run_raises_test(*args, **kwargs):
            pytest.raises(self._exc, func, *args, **kwargs)
        return run_raises_test<|MERGE_RESOLUTION|>--- conflicted
+++ resolved
@@ -66,9 +66,9 @@
     package : str, optional
         The name of a specific package to test, e.g. 'io.fits' or 'utils'.
         If nothing is specified all default Astropy tests are run.
-        
+
     test_path : str, optional
-        Specify location to test by path. May be a single file or directory. 
+        Specify location to test by path. May be a single file or directory.
         Must be specified absolutely or relative to the calling directory.
 
     args : str, optional
@@ -92,7 +92,7 @@
         Controls whether to run tests marked with @remote_data. These
         tests use online data and are not run by default. Set to True to
         run these tests.
-        
+
     pep8 : bool, optional
         Turn on PEP8 checking via the pytest-pep8 plugin and disable normal
         tests. Same as specifying `--pep8 -k pep8` in `args`.
@@ -110,7 +110,7 @@
 
         if not os.path.isdir(package_path):
             raise ValueError('Package not found: {0}'.format(package))
-            
+
     if test_path:
         package_path = os.path.join(package_path,os.path.abspath(test_path))
 
@@ -136,8 +136,7 @@
     # run @remote_data tests
     if remote_data:
         all_args += ' --remotedata'
-<<<<<<< HEAD
-    
+
     if pep8:
         try:
             import pytest_pep8
@@ -146,9 +145,7 @@
                               'http://pypi.python.org/pypi/pytest-pep8')
         else:
             all_args += ' --pep8 -k pep8'
-    
-=======
->>>>>>> af91af8f
+
     return pytest.main(args=all_args, plugins=plugins)
 
 
@@ -204,17 +201,11 @@
         # Run the tests in a subprocess--this is necessary since new extension
         # modules may have appeared, and this is the easiest way to set up a
         # new environment
-<<<<<<< HEAD
-        cmd = ('import astropy, sys; sys.exit(astropy.test({0!r}, {1!r}, ' +
-              '{2!r}, {3!r}, {4!r}, {5!r}, {6!r}, {7!r}))')
+        cmd = ('import astropy, sys; sys.exit(astropy.test({0!r}, {1!r}, '
+               '{2!r}, {3!r}, {4!r}, {5!r}, {6!r}, {7!r}))')
         cmd = cmd.format(self.package, self.test_path, self.args,
                          self.plugins, self.verbose_results, self.pastebin,
                          self.remote_data, self.pep8)
-=======
-        cmd = 'import astropy; astropy.test({0!r}, {1!r}, {2!r}, {3!r}, {4!r})'
-        cmd = cmd.format(self.module, self.args, self.plugins,
-                         self.verbose_results, self.pastebin)
->>>>>>> af91af8f
         raise SystemExit(subprocess.call([sys.executable, '-c', cmd],
                                          cwd=new_path))
 
@@ -228,6 +219,7 @@
         def test_foo():
             x = 1/0
     """
+
     # pep-8 naming exception -- this is a decorator class
     def __init__(self, exc):
         self._exc = exc
