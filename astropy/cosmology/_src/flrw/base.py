--- conflicted
+++ resolved
@@ -36,15 +36,12 @@
     validate_with_unit,
 )
 from astropy.cosmology._src.traits import (
+    HubbleParameter,
     ScaleFactor,
     TemperatureCMB,
     _BaryonComponent,
     _CriticalDensity,
-<<<<<<< HEAD
-    _HubbleParameter,
-=======
     _MatterComponent,
->>>>>>> e48dd1c6
 )
 from astropy.cosmology._src.utils import (
     aszarr,
@@ -100,15 +97,12 @@
 @dataclass_decorator
 class FLRW(
     Cosmology,
+    HubbleParameter,
     ScaleFactor,
     TemperatureCMB,
     _CriticalDensity,
     _BaryonComponent,
-<<<<<<< HEAD
-    _HubbleParameter,
-=======
     _MatterComponent,
->>>>>>> e48dd1c6
 ):
     """An isotropic and homogeneous (Friedmann-Lemaitre-Robertson-Walker) cosmology.
 
