# Licensed under a 3-clause BSD style license - see LICENSE.rst
from __future__ import (absolute_import, division, print_function,
                        unicode_literals)
from ..extern import six
from ..extern.six.moves import zip as izip
from ..extern.six.moves import range as xrange

import re

from copy import deepcopy

import numpy as np
from numpy import ma

from .. import log
from ..io import registry as io_registry
from ..units import Quantity
from ..utils import OrderedDict, isiterable, deprecated, minversion
from ..utils.console import color_print
from ..utils.metadata import MetaData
from . import groups
from .pprint import TableFormatter
from .column import (BaseColumn, Column, MaskedColumn, _auto_names, FalseArray,
                     col_getattr, col_setattr, col_copy, _col_update_attrs_from)
from .row import Row
from .np_utils import fix_column_name, recarray_fromrecords


# Prior to Numpy 1.6.2, there was a bug (in Numpy) that caused
# sorting of structured arrays containing Unicode columns to
# silently fail.
_BROKEN_UNICODE_TABLE_SORT = not minversion(np, '1.6.2')


__doctest_skip__ = ['Table.read', 'Table.write',
                    'Table.convert_bytestring_to_unicode',
                    'Table.convert_unicode_to_bytestring',
                    ]


def descr(col):
    """Array-interface compliant full description of a column.

    This returns a 3-tuple (name, type, shape) that can always be
    used in a structured array dtype definition.
    """
    col_dtype_str = col.dtype.str if hasattr(col, 'dtype') else 'O'
    col_shape = col.shape[1:] if hasattr(col, 'shape') else ()
    return (col_getattr(col, 'name'), col_dtype_str, col_shape)


def is_mixin_class(obj):
    """
    Abstraction to determine if ``obj`` should be used as a mixin column
    when input to a table.  This function does not apply to ``Quantity``.

    Parameters
    ----------
    obj : object
        Object being queried for mixin compatibility
    """
    return hasattr(obj, '_astropy_column_attrs')


class TableColumns(OrderedDict):
    """OrderedDict subclass for a set of columns.

    This class enhances item access to provide convenient access to columns
    by name or index, including slice access.  It also handles renaming
    of columns.

    The initialization argument ``cols`` can be a list of ``Column`` objects
    or any structure that is valid for initializing a Python dict.  This
    includes a dict, list of (key, val) tuples or [key, val] lists, etc.

    Parameters
    ----------
    cols : dict, list, tuple; optional
        Column objects as data structure that can init dict (see above)
    """

    def __init__(self, cols={}):
        if isinstance(cols, (list, tuple)):
            # `cols` should be a list of two-tuples, but it is allowed to have
            # columns (BaseColumn or mixins) in the list.
            newcols = []
            for col in cols:
                if (isinstance(col, (BaseColumn, Quantity))
                        or is_mixin_class(col)):
                    newcols.append((col_getattr(col, 'name'), col))
                else:
                    newcols.append(col)
            cols = newcols
        super(TableColumns, self).__init__(cols)

    def __getitem__(self, item):
        """Get items from a TableColumns object.
        ::

          tc = TableColumns(cols=[Column(name='a'), Column(name='b'), Column(name='c')])
          tc['a']  # Column('a')
          tc[1] # Column('b')
          tc['a', 'b'] # <TableColumns names=('a', 'b')>
          tc[1:3] # <TableColumns names=('b', 'c')>
        """
        if isinstance(item, six.string_types):
            return OrderedDict.__getitem__(self, item)
        elif isinstance(item, int):
            return self.values()[item]
        elif isinstance(item, tuple):
            return self.__class__([self[x] for x in item])
        elif isinstance(item, slice):
            return self.__class__([self[x] for x in list(self)[item]])
        else:
            raise IndexError('Illegal key or index value for {} object'
                             .format(self.__class__.__name__))

    def __repr__(self):
        names = ("'{0}'".format(x) for x in six.iterkeys(self))
        return "<{1} names=({0})>".format(",".join(names), self.__class__.__name__)

    def _rename_column(self, name, new_name):
        if new_name in self:
            raise KeyError("Column {0} already exists".format(new_name))

        mapper = {name: new_name}
        new_names = [mapper.get(name, name) for name in self]
        cols = list(six.itervalues(self))
        self.clear()
        self.update(list(izip(new_names, cols)))

    # Define keys and values for Python 2 and 3 source compatibility
    def keys(self):
        return list(OrderedDict.keys(self))

    def values(self):
        return list(OrderedDict.values(self))


class Table(object):
    """A class to represent tables of heterogeneous data.

    `Table` provides a class for heterogeneous tabular data, making use of a
    `numpy` structured array internally to store the data values.  A key
    enhancement provided by the `Table` class is the ability to easily modify
    the structure of the table by adding or removing columns, or adding new
    rows of data.  In addition table and column metadata are fully supported.

    `Table` differs from `~astropy.nddata.NDData` by the assumption that the
    input data consists of columns of homogeneous data, where each column
    has a unique identifier and may contain additional metadata such as the
    data unit, format, and description.

    Parameters
    ----------
    data : numpy ndarray, dict, list, or Table, optional
        Data to initialize table.
    masked : bool, optional
        Specify whether the table is masked.
    names : list, optional
        Specify column names
    dtype : list, optional
        Specify column data types
    meta : dict, optional
        Metadata associated with the table.
    copy : bool, optional
        Copy the input data (default=True).
    rows : numpy ndarray, list of lists, optional
        Row-oriented data for table instead of ``data`` argument
    """

    meta = MetaData()

    # Define class attributes for core container objects to allow for subclass
    # customization.
    Row = Row
    Column = Column
    MaskedColumn = MaskedColumn
    TableColumns = TableColumns
    TableFormatter = TableFormatter

    @property
    @deprecated('0.4', alternative=':attr:`Table.as_array`')
    def _data(self):
        """
        Return a new copy of the table in the form of a structured np.ndarray or
        np.ma.MaskedArray object (as appropriate).

        Prior to version 1.0 of astropy this private property was a modifiable
        view of the table data, but since 1.0 it is a copy.
        """
        return self.as_array()

    def as_array(self):
        """
        Return a new copy of the table in the form of a structured np.ndarray or
        np.ma.MaskedArray object (as appropriate).

        Returns
        -------
        table_array : np.ndarray (unmasked) or np.ma.MaskedArray (masked)
            Copy of table as a numpy structured array
        """
        if len(self.columns) == 0:
            return None

        cols = self.columns.values()
        dtype = [descr(col) for col in cols]
        empty_init = ma.empty if self.masked else np.empty
        data = empty_init(len(self), dtype=dtype)
        for col in cols:
            data[col_getattr(col, 'name')] = col

        return data

    def __init__(self, data=None, masked=None, names=None, dtype=None,
                 meta=None, copy=True, rows=None):

        # Set up a placeholder empty table
        self._set_masked(masked)
        self.columns = self.TableColumns()
        self.meta = meta
        self.formatter = self.TableFormatter()

        # Must copy if dtype are changing
        if not copy and dtype is not None:
            raise ValueError('Cannot specify dtype when copy=False')

        # Row-oriented input, e.g. list of lists or list of tuples, list of
        # dict, Row instance.  Set data to something that the subsequent code
        # will parse correctly.
        is_list_of_dict = False
        if rows is not None:
            if data is not None:
                raise ValueError('Cannot supply both `data` and `rows` values')
            if all(isinstance(row, dict) for row in rows):
                is_list_of_dict = True  # Avoid doing the all(...) test twice.
                data = rows
            elif isinstance(rows, self.Row):
                data = rows
            else:
                rec_data = recarray_fromrecords(rows)
                data = [rec_data[name] for name in rec_data.dtype.names]

        # Infer the type of the input data and set up the initialization
        # function, number of columns, and potentially the default col names

        default_names = None

        if isinstance(data, self.Row):
            data = data._table[data._index:data._index + 1]

        if isinstance(data, (list, tuple)):
            init_func = self._init_from_list
            if data and (is_list_of_dict or all(isinstance(row, dict) for row in data)):
                n_cols = len(data[0])
            else:
                n_cols = len(data)

        elif isinstance(data, np.ndarray):
            if data.dtype.names:
                init_func = self._init_from_ndarray  # _struct
                n_cols = len(data.dtype.names)
                default_names = data.dtype.names
            else:
                init_func = self._init_from_ndarray  # _homog
                n_cols = data.shape[1]

        elif isinstance(data, dict):
            init_func = self._init_from_dict
            default_names = list(data)
            n_cols = len(default_names)

        elif isinstance(data, Table):
            init_func = self._init_from_table
            n_cols = len(data.colnames)
            default_names = data.colnames

        elif data is None:
            if names is None:
                return  # Empty table
            else:
                init_func = self._init_from_list
                n_cols = len(names)
                data = [[]] * n_cols
        else:
            raise ValueError('Data type {0} not allowed to init Table'
                             .format(type(data)))

        # Set up defaults if names and/or dtype are not specified.
        # A value of None means the actual value will be inferred
        # within the appropriate initialization routine, either from
        # existing specification or auto-generated.

        if names is None:
            names = default_names or [None] * n_cols
        if dtype is None:
            dtype = [None] * n_cols

        # Numpy does not support Unicode column names on Python 2, or
        # bytes column names on Python 3, so fix them up now.
        names = [fix_column_name(name) for name in names]

        self._check_names_dtype(names, dtype, n_cols)

        # Finally do the real initialization
        init_func(data, names, dtype, n_cols, copy)

        # Whatever happens above, the masked property should be set to a boolean
        if type(self.masked) != bool:
            raise TypeError("masked property has not been set to True or False")

    def __getstate__(self):
        return (self.columns.values(), self.meta)

    def __setstate__(self, state):
        columns, meta = state
        self.__init__(columns, meta=meta)

    @property
    def mask(self):
        # Dynamic view of available masks
        if self.masked:
            return Table([col.mask for col in self.columns.values()],
                         names=self.colnames, copy=False)
        else:
            return None

    @mask.setter
    def mask(self, val):
        self.mask[:] = val

    @property
    def _mask(self):
        """This is needed so that comparison of a masked Table and a
        MaskedArray works.  The requirement comes from numpy.ma.core
        so don't remove this property."""
        return self.as_array().mask

    def filled(self, fill_value=None):
        """Return a copy of self, with masked values filled.

        If input ``fill_value`` supplied then that value is used for all
        masked entries in the table.  Otherwise the individual
        ``fill_value`` defined for each table column is used.

        Parameters
        ----------
        fill_value : str
            If supplied, this ``fill_value`` is used for all masked entries
            in the entire table.

        Returns
        -------
        filled_table : Table
            New table with masked values filled
        """
        if self.masked:
            data = [col.filled(fill_value) for col in six.itervalues(self.columns)]
        else:
            data = self
        return self.__class__(data, meta=deepcopy(self.meta))

    def __array__(self, dtype=None):
        """Support converting Table to np.array via np.array(table).

        Coercion to a different dtype via np.array(table, dtype) is not
        supported and will raise a ValueError.
        """
        if dtype is not None:
            raise ValueError('Datatype coercion is not allowed')

        # This limitation is because of the following unexpected result that
        # should have made a table copy while changing the column names.
        #
        # >>> d = astropy.table.Table([[1,2],[3,4]])
        # >>> np.array(d, dtype=[('a', 'i8'), ('b', 'i8')])
        # array([(0, 0), (0, 0)],
        #       dtype=[('a', '<i8'), ('b', '<i8')])

        return self.as_array().data if self.masked else self.as_array()

    def _check_names_dtype(self, names, dtype, n_cols):
        """Make sure that names and dtype are both iterable and have
        the same length as data.
        """
        for inp_list, inp_str in ((dtype, 'dtype'), (names, 'names')):
            if not isiterable(inp_list):
                raise ValueError('{0} must be a list or None'.format(inp_str))

        if len(names) != n_cols or len(dtype) != n_cols:
            raise ValueError(
                'Arguments "names" and "dtype" must match number of columns'
                .format(inp_str))

    def _set_masked_from_cols(self, cols):
        if self.masked is None:
            if any(isinstance(col, (MaskedColumn, ma.MaskedArray)) for col in cols):
                self._set_masked(True)
            else:
                self._set_masked(False)
        elif not self.masked:
            if any(np.any(col.mask) for col in cols if isinstance(col, (MaskedColumn, ma.MaskedArray))):
                self._set_masked(True)

    def _init_from_list_of_dicts(self, data, names, dtype, n_cols, copy):
        names_from_data = set()
        for row in data:
            names_from_data.update(row)

        cols = {}
        for name in names_from_data:
            cols[name] = []
            for i, row in enumerate(data):
                try:
                    cols[name].append(row[name])
                except KeyError:
                    raise ValueError('Row {0} has no value for column {1}'.format(i, name))
        if all(name is None for name in names):
            names = sorted(names_from_data)
        self._init_from_dict(cols, names, dtype, n_cols, copy)
        return

    def _init_from_list(self, data, names, dtype, n_cols, copy):
        """Initialize table from a list of columns.  A column can be a
        Column object, np.ndarray, mixin, or any other iterable object.
        """
        if data and all(isinstance(row, dict) for row in data):
            self._init_from_list_of_dicts(data, names, dtype, n_cols, copy)
            return

        # Set self.masked appropriately, then get class to create column instances.
        self._set_masked_from_cols(data)

        cols = []
        def_names = _auto_names(n_cols)

        for col, name, def_name, dtype in zip(data, names, def_names, dtype):
            if isinstance(col, (Column, MaskedColumn)):
                col = self.ColumnClass(name=(name or col_getattr(col, 'name')),
                                       data=col, dtype=dtype,
                                       copy=copy)
            elif self._is_mixin_column(col):
                # Copy the mixin column attributes if they exist since the copy below
                # may not get this attribute.
                if copy:
                    col = col_copy(col)

                col_setattr(col, 'name', name or col_getattr(col, 'name') or def_name)
            elif isinstance(col, np.ndarray) or isiterable(col):
                col = self.ColumnClass(name=(name or def_name), data=col, dtype=dtype,
                                       copy=copy)
            else:
                raise ValueError('Elements in list initialization must be '
                                 'either Column or list-like')

            cols.append(col)

        self._init_from_cols(cols)

    def _init_from_ndarray(self, data, names, dtype, n_cols, copy):
        """Initialize table from an ndarray structured array"""

        data_names = data.dtype.names or _auto_names(n_cols)
        struct = data.dtype.names is not None
        names = [name or data_names[i] for i, name in enumerate(names)]

        cols = ([data[name] for name in data_names] if struct else
                [data[:, i] for i in range(n_cols)])

        # Set self.masked appropriately, then get class to create column instances.
        self._set_masked_from_cols(cols)

        if copy:
            self._init_from_list(cols, names, dtype, n_cols, copy)
        else:
            dtype = [(name, col.dtype, col.shape[1:]) for name, col in zip(names, cols)]
            newdata = data.view(dtype).ravel()
            columns = self.TableColumns()

            for name in names:
                columns[name] = self.ColumnClass(name=name, data=newdata[name])
                col_setattr(columns[name], 'parent_table', self)
            self.columns = columns

    def _init_from_dict(self, data, names, dtype, n_cols, copy):
        """Initialize table from a dictionary of columns"""

        # TODO: is this restriction still needed with no ndarray?
        if not copy:
            raise ValueError('Cannot use copy=False with a dict data input')

        data_list = [data[name] for name in names]
        self._init_from_list(data_list, names, dtype, n_cols, copy)

    def _init_from_table(self, data, names, dtype, n_cols, copy):
        """Initialize table from an existing Table object """

        table = data  # data is really a Table, rename for clarity
        self.meta.clear()
        self.meta.update(deepcopy(table.meta))
        cols = list(table.columns.values())

        self._init_from_list(cols, names, dtype, n_cols, copy)

    def _init_from_cols(self, cols):
        """Initialize table from a list of Column objects"""

        lengths = set(len(col) for col in cols)
        if len(lengths) != 1:
            raise ValueError('Inconsistent data column lengths: {0}'
                             .format(lengths))

        # Set the table masking
        self._set_masked_from_cols(cols)

        # Make sure that all Column-based objects have class self.ColumnClass
        newcols = []
        for col in cols:
            # Convert any Columns with units to Quantity for a QTable
            if (isinstance(self, QTable) and isinstance(col, Column)
                    and getattr(col, 'unit', None) is not None):

                qcol = Quantity(col, unit=col.unit, copy=False)
                _col_update_attrs_from(qcol, col, exclude_attrs=['unit', 'dtype', 'parent_table'])

                newcols.append(qcol)
                continue

            if isinstance(col, Column) and not col.__class__ is self.ColumnClass:
                col = self.ColumnClass(col)  # copy attributes and reference data
            newcols.append(col)

        self._update_table_from_cols(self, newcols)

    def _new_from_slice(self, slice_):
        """Create a new table as a referenced slice from self."""

        table = self.__class__(masked=self.masked)
        table.meta.clear()
        table.meta.update(deepcopy(self.meta))
        cols = self.columns.values()
        names = [col_getattr(col, 'name') for col in cols]
        newcols = [col[slice_] for col in cols]

        # Mixin column classes are not responsible for copying column attributes
        # for item/slicing operations.  Do this here in table.
        for name, col, newcol in zip(names, cols, newcols):
            if is_mixin_class(col):
                _col_update_attrs_from(newcol, col, exclude_attrs=['parent_table'])

        self._update_table_from_cols(table, newcols)

        return table

    @staticmethod
    def _update_table_from_cols(table, cols):
        """Update the existing ``table`` so that it represents the given
        ``data`` (a structured ndarray) with ``cols`` and ``names``."""

        colnames = set(col_getattr(col, 'name') for col in cols)
        if None in colnames:
            raise TypeError('Cannot have None for column name')
        if len(colnames) != len(cols):
            raise ValueError('Duplicate column names')

        columns = table.TableColumns((col_getattr(col, 'name'), col) for col in cols)

        for col in cols:
            col_setattr(col, 'parent_table', table)
            if table.masked and not hasattr(col, 'mask'):
                col.mask = FalseArray(col.shape)

        table.columns = columns

    def _base_repr_(self, html=False):
        descr_vals = [self.__class__.__name__]
        for attr, val in (('masked', self.masked),
                          ('length', len(self))):
            descr_vals.append('{0}={1}'.format(attr, repr(val)))

        descr = '<' + ' '.join(descr_vals) + '>\n'

        if html:
            from ..utils.xml.writer import xml_escape
            descr = xml_escape(descr)

        tableid = 'table{id}'.format(id=id(self))
        data_lines, outs = self.formatter._pformat_table(self,
            tableid=tableid, html=html, max_width=(-1 if html else None),
            show_name=True, show_unit=None, show_dtype=True)

        out = descr + '\n'.join(data_lines)
        if six.PY2 and isinstance(out, six.text_type):
            out = out.encode('utf-8')

        return out

    def _repr_html_(self):
        return self._base_repr_(html=True)

    def __repr__(self):
        return self._base_repr_(html=False)

    def __unicode__(self):
        return '\n'.join(self.pformat())
    if six.PY3:
        __str__ = __unicode__

    def __bytes__(self):
        return six.text_type(self).encode('utf-8')
    if six.PY2:
        __str__ = __bytes__

    @property
    def has_mixin_columns(self):
        """
        True if table has any mixin columns (defined as columns that are not Column
        subclasses)
        """
        return any(not isinstance(col, BaseColumn) for col in self.columns.values())

    def _is_mixin_column(self, col, quantity_is_mixin=False):
        """
        Determine if ``col`` meets the protocol for a mixin Table column for
        this table.  By definition a BaseColumn instance is not a mixin.
        """
        if isinstance(col, BaseColumn):
            is_mixin = False
        elif isinstance(col, Quantity):
            is_mixin = quantity_is_mixin
        else:
            is_mixin = is_mixin_class(col)

        return is_mixin

    def pprint(self, max_lines=None, max_width=None, show_name=True,
<<<<<<< HEAD
<<<<<<< HEAD
               show_unit=None, align='right'):
=======
               show_unit=None, show_dtype=False):
>>>>>>> 09aab699f183032b5030754c561fa3953b05c3fc
=======
               show_unit=None, show_dtype=False, align='right'):
>>>>>>> d2968799
        """Print a formatted string representation of the table.

        If no value of ``max_lines`` is supplied then the height of the
        screen terminal is used to set ``max_lines``.  If the terminal
        height cannot be determined then the default is taken from the
        configuration item ``astropy.conf.max_lines``.  If a negative
        value of ``max_lines`` is supplied then there is no line limit
        applied.

        The same applies for max_width except the configuration item is
        ``astropy.conf.max_width``.

        Parameters
        ----------
        max_lines : int
            Maximum number of lines in table output

        max_width : int or `None`
            Maximum character width of output

        show_name : bool
            Include a header row for column names (default=True)

        show_unit : bool
            Include a header row for unit.  Default is to show a row
            for units only if one or more columns has a defined value
            for the unit.

<<<<<<< HEAD
        align : str
            Left/right alignment of a column. Default is 'right'.
=======
        show_dtype : bool
            Include a header row for column dtypes (default=True)
<<<<<<< HEAD
>>>>>>> 09aab699f183032b5030754c561fa3953b05c3fc
=======

        align : str
            Left/right alignment of a column. Default is 'right'.
>>>>>>> d2968799
        """
        lines, outs = self.formatter._pformat_table(self, max_lines, max_width,
                                                    show_name=show_name, show_unit=show_unit,
                                                    show_dtype=show_dtype, align=align)
        if outs['show_length']:
            lines.append('Length = {0} rows'.format(len(self)))

<<<<<<< HEAD
        lines, n_header = self.formatter._pformat_table(self, max_lines, max_width, show_name,
                                                        show_unit,align=align)
=======
        n_header = outs['n_header']
<<<<<<< HEAD
>>>>>>> 09aab699f183032b5030754c561fa3953b05c3fc
=======

>>>>>>> d2968799
        for i, line in enumerate(lines):
            if i < n_header:
                color_print(line, 'red')
            else:
                print(line)

    def show_in_browser(self,
                        css="table,th,td,tr,tbody {border: 1px solid black; border-collapse: collapse;}",
                        max_lines=5000,
                        jsviewer=False,
                        jskwargs={'use_local_files': True},
                        tableid=None,
                        browser='default'):
        """
        Render the table in HTML and show it in a web browser.

        Parameters
        ----------
        css : string
            A valid CSS string declaring the formatting for the table
        max_lines : int
            Maximum number of rows to export to the table (set low by default
            to avoid memory issues, since the browser view requires duplicating
            the table in memory).  A negative value of ``max_lines`` indicates
            no row limit
        jsviewer : bool
            If `True`, prepends some javascript headers so that the table is
            rendered as a https://datatables.net data table.  This allows
            in-browser searching & sorting.  See `JSViewer
            <http://www.jsviewer.com/>`_
        jskwargs : dict
            Passed to the `JSViewer`_ init.
        tableid : str or `None`
            An html ID tag for the table.  Default is "table{id}", where id is
            the unique integer id of the table object, id(self).
        browser : str
            Any legal browser name, e.g. ``'firefox'``, ``'chrome'``,
            ``'safari'`` (for mac, you may need to use ``'open -a
            "/Applications/Google Chrome.app" %s'`` for Chrome).  If
            ``'default'``, will use the system default browser.
        """

        import os
        import webbrowser
        import tempfile

        # We can't use NamedTemporaryFile here because it gets deleted as
        # soon as it gets garbage collected.

        tmpdir = tempfile.mkdtemp()
        path = os.path.join(tmpdir, 'table.html')

        with open(path, 'w') as tmp:

            if jsviewer:
                self.write(tmp, format='jsviewer', css=css, max_lines=max_lines,
                           jskwargs=jskwargs, table_id=tableid)
            else:
                self.write(tmp, format='html')

            if browser == 'default':
                webbrowser.open("file://" + path)
            else:
                webbrowser.get(browser).open("file://" + path)

    def pformat(self, max_lines=None, max_width=None, show_name=True,
<<<<<<< HEAD
<<<<<<< HEAD
                show_unit=None, html=False, tableid=None, align='right'):
=======
                show_unit=None, show_dtype=False, html=False, tableid=None):
>>>>>>> 09aab699f183032b5030754c561fa3953b05c3fc
=======
                show_unit=None, show_dtype=False, html=False, tableid=None,
                align='right'):
>>>>>>> d2968799
        """Return a list of lines for the formatted string representation of
        the table.

        If no value of ``max_lines`` is supplied then the height of the
        screen terminal is used to set ``max_lines``.  If the terminal
        height cannot be determined then the default is taken from the
        configuration item ``astropy.conf.max_lines``.  If a negative
        value of ``max_lines`` is supplied then there is no line limit
        applied.

        The same applies for ``max_width`` except the configuration item  is
        ``astropy.conf.max_width``.

        Parameters
        ----------
        max_lines : int or `None`
            Maximum number of rows to output

        max_width : int or `None`
            Maximum character width of output

        show_name : bool
            Include a header row for column names (default=True)

        show_unit : bool
            Include a header row for unit.  Default is to show a row
            for units only if one or more columns has a defined value
            for the unit.

        show_dtype : bool
            Include a header row for column dtypes (default=True)

        html : bool
            Format the output as an HTML table (default=False)

        tableid : str or `None`
            An ID tag for the table; only used if html is set.  Default is
            "table{id}", where id is the unique integer id of the table object,
            id(self)

        align : str
            Left/right alignment of a column. Default is 'right'.

        Returns
        -------
        lines : list
            Formatted table as a list of strings

        """
<<<<<<< HEAD
<<<<<<< HEAD
        lines, n_header = self.formatter._pformat_table(self, max_lines, max_width,
                                                        show_name, show_unit, html,
                                                        tableid=tableid,align=align)
=======
=======

>>>>>>> d2968799
        lines, outs = self.formatter._pformat_table(self, max_lines, max_width,
                                                    show_name=show_name, show_unit=show_unit,
                                                    show_dtype=show_dtype, html=html,
                                                    tableid=tableid, align=align)

        if outs['show_length']:
            lines.append('Length = {0} rows'.format(len(self)))

>>>>>>> 09aab699f183032b5030754c561fa3953b05c3fc
        return lines

    def more(self, max_lines=None, max_width=None, show_name=True,
             show_unit=None, show_dtype=False):
        """Interactively browse table with a paging interface.

        Supported keys::

          f, <space> : forward one page
          b : back one page
          r : refresh same page
          n : next row
          p : previous row
          < : go to beginning
          > : go to end
          q : quit browsing
          h : print this help

        Parameters
        ----------
        max_lines : int
            Maximum number of lines in table output

        max_width : int or `None`
            Maximum character width of output

        show_name : bool
            Include a header row for column names (default=True)

        show_unit : bool
            Include a header row for unit.  Default is to show a row
            for units only if one or more columns has a defined value
            for the unit.

        show_dtype : bool
            Include a header row for column dtypes (default=True)
        """
        self.formatter._more_tabcol(self, max_lines, max_width, show_name=show_name,
                                    show_unit=show_unit, show_dtype=show_dtype)

    def __getitem__(self, item):
        if isinstance(item, six.string_types):
            return self.columns[item]
        elif isinstance(item, (int, np.integer)):
            return self.Row(self, item)
        elif (isinstance(item, (tuple, list)) and item and
              all(isinstance(x, six.string_types) for x in item)):
            bad_names = [x for x in item if x not in self.colnames]
            if bad_names:
                raise ValueError('Slice name(s) {0} not valid column name(s)'
                                 .format(', '.join(bad_names)))
            out = self.__class__([self[x] for x in item], meta=deepcopy(self.meta))
            out._groups = groups.TableGroups(out, indices=self.groups._indices,
                                             keys=self.groups._keys)
            return out
        elif ((isinstance(item, np.ndarray) and len(item) == 0) or
              (isinstance(item, (tuple, list)) and not item)):
            # If item is an empty array/list/tuple then return the table with no rows
            return self._new_from_slice([])
        elif (isinstance(item, slice) or
              isinstance(item, np.ndarray) or
              isinstance(item, list) or
              isinstance(item, tuple) and all(isinstance(x, np.ndarray)
                                              for x in item)):
            # here for the many ways to give a slice; a tuple of ndarray
            # is produced by np.where, as in t[np.where(t['a'] > 2)]
            # For all, a new table is constructed with slice of all columns
            return self._new_from_slice(item)
        else:
            raise ValueError('Illegal type {0} for table item access'
                             .format(type(item)))

    def __setitem__(self, item, value):
        # If the item is a string then it must be the name of a column.
        # If that column doesn't already exist then create it now.
        if isinstance(item, six.string_types) and item not in self.colnames:
            NewColumn = self.MaskedColumn if self.masked else self.Column

            # Make sure value has a dtype.  If not make it into a numpy array
            if not hasattr(value, 'dtype') and not self._is_mixin_column(value):
                value = np.asarray(value)

            # Make new column and assign the value.  If the table currently
            # has no rows (len=0) of the value is already a Column then
            # define new column directly from value.  In the latter case
            # this allows for propagation of Column metadata.  Otherwise
            # define a new column with the right length and shape and then
            # set it from value.  This allows for broadcasting, e.g. t['a']
            # = 1.
            name = item
            if isinstance(value, BaseColumn) or self._is_mixin_column(value):
                new_column = col_copy(value)
                col_setattr(new_column, 'name', name)
            elif len(self) == 0:
                new_column = NewColumn(value, name=name)
            else:
                new_column = NewColumn(name=name, length=len(self), dtype=value.dtype,
                                       shape=value.shape[1:])
                new_column[:] = value

                if isinstance(value, Quantity):
                    new_column.unit = value.unit

            # Now add new column to the table
            self.add_columns([new_column], copy=False)

        else:
            n_cols = len(self.columns)

            if isinstance(item, six.string_types):
                # Set an existing column
                self.columns[item][:] = value

            elif isinstance(item, (int, np.integer)):
                # Set the corresponding row assuming value is an iterable.
                if not hasattr(value, '__len__'):
                    raise TypeError('Right side value must be iterable')

                if len(value) != n_cols:
                    raise ValueError('Right side value needs {0} elements (one for each column)'
                                     .format(n_cols))

                for col, val in izip(self.columns.values(), value):
                    col[item] = val

            elif (isinstance(item, slice) or
                  isinstance(item, np.ndarray) or
                  isinstance(item, list) or
                  (isinstance(item, tuple) and  # output from np.where
                   all(isinstance(x, np.ndarray) for x in item))):

                if isinstance(value, Table):
                    vals = (col for col in value.columns.values())

                elif isinstance(value, np.ndarray) and value.dtype.names:
                    vals = (value[name] for name in value.dtype.names)

                elif np.isscalar(value):
                    import itertools
                    vals = itertools.repeat(value, n_cols)

                else:  # Assume this is an iterable that will work
                    if len(value) != n_cols:
                        raise ValueError('Right side value needs {0} elements (one for each column)'
                                         .format(n_cols))
                    vals = value

                for col, val in izip(self.columns.values(), vals):
                    col[item] = val

            else:
                raise ValueError('Illegal type {0} for table item access'
                                 .format(type(item)))

    def __delitem__(self, item):
        if isinstance(item, six.string_types):
            self.remove_column(item)
        elif isinstance(item, tuple):
            self.remove_columns(item)

    def field(self, item):
        """Return column[item] for recarray compatibility."""
        return self.columns[item]

    @property
    def masked(self):
        return self._masked

    @masked.setter
    def masked(self, masked):
        raise Exception('Masked attribute is read-only (use t = Table(t, masked=True)'
                        ' to convert to a masked table)')

    def _set_masked(self, masked):
        """
        Set the table masked property.

        Parameters
        ----------
        masked : bool
            State of table masking (`True` or `False`)
        """
        if hasattr(self, '_masked'):
            # The only allowed change is from None to False or True, or False to True
            if self._masked is None and masked in [False, True]:
                self._masked = masked
            elif self._masked is False and masked is True:
                log.info("Upgrading Table to masked Table. Use Table.filled() to convert to unmasked table.")
                self._masked = masked
            elif self._masked is masked:
                raise Exception("Masked attribute is already set to {0}".format(masked))
            else:
                raise Exception("Cannot change masked attribute to {0} once it is set to {1}"
                                .format(masked, self._masked))
        else:
            if masked in [True, False, None]:
                self._masked = masked
            else:
                raise ValueError("masked should be one of True, False, None")
        if self._masked:
            self._column_class = self.MaskedColumn
        else:
            self._column_class = self.Column

    @property
    def ColumnClass(self):
        if self._column_class is None:
            return self.Column
        else:
            return self._column_class

    @property
    def dtype(self):
        return np.dtype([descr(col) for col in self.columns.values()])

    @property
    def colnames(self):
        return list(self.columns.keys())

    def keys(self):
        return list(self.columns.keys())

    def __len__(self):
        if len(self.columns) == 0:
            return 0

        lengths = set(len(col) for col in self.columns.values())
        if len(lengths) != 1:
            len_strs = [' {0} : {1}'.format(name, len(col)) for name, col in self.columns.items()]
            raise ValueError('Column length mismatch:\n{0}'.format('\n'.join(len_strs)))

        return lengths.pop()

    def index_column(self, name):
        """
        Return the positional index of column ``name``.

        Parameters
        ----------
        name : str
            column name

        Returns
        -------
        index : int
            Positional index of column ``name``.

        Examples
        --------
        Create a table with three columns 'a', 'b' and 'c'::

            >>> t = Table([[1, 2, 3], [0.1, 0.2, 0.3], ['x', 'y', 'z']],
            ...           names=('a', 'b', 'c'))
            >>> print(t)
             a   b   c
            --- --- ---
              1 0.1   x
              2 0.2   y
              3 0.3   z

        Get index of column 'b' of the table::

            >>> t.index_column('b')
            1
        """
        try:
            return self.colnames.index(name)
        except ValueError:
            raise ValueError("Column {0} does not exist".format(name))

    def add_column(self, col, index=None, rename_duplicate=False):
        """
        Add a new Column object ``col`` to the table.  If ``index``
        is supplied then insert column before ``index`` position
        in the list of columns, otherwise append column to the end
        of the list.

        Parameters
        ----------
        col : Column
            Column object to add.
        index : int or `None`
            Insert column before this position or at end (default)
        rename_duplicate : bool
            Uniquify column name if it already exist (default=False)

        Examples
        --------
        Create a table with two columns 'a' and 'b'::

            >>> t = Table([[1, 2, 3], [0.1, 0.2, 0.3]], names=('a', 'b'))
            >>> print(t)
             a   b
            --- ---
              1 0.1
              2 0.2
              3 0.3

        Create a third column 'c' and append it to the end of the table::

            >>> col_c = Column(name='c', data=['x', 'y', 'z'])
            >>> t.add_column(col_c)
            >>> print(t)
             a   b   c
            --- --- ---
              1 0.1   x
              2 0.2   y
              3 0.3   z

        Add column 'd' at position 1. Note that the column is inserted
        before the given index::

            >>> col_d = Column(name='d', data=['a', 'b', 'c'])
            >>> t.add_column(col_d, 1)
            >>> print(t)
             a   d   b   c
            --- --- --- ---
              1   a 0.1   x
              2   b 0.2   y
              3   c 0.3   z

        Add second column named 'b' with rename_duplicate::

            >>> t = Table([[1, 2, 3], [0.1, 0.2, 0.3]], names=('a', 'b'))
            >>> col_b = Column(name='b', data=[1.1, 1.2, 1.3])
            >>> t.add_column(col_b, rename_duplicate=True)
            >>> print(t)
             a   b  b_1
            --- --- ---
              1 0.1 1.1
              2 0.2 1.2
              3 0.3 1.3

        To add several columns use add_columns.
        """
        if index is None:
            index = len(self.columns)
        self.add_columns([col], [index], rename_duplicate=rename_duplicate)

    def add_columns(self, cols, indexes=None, copy=True, rename_duplicate=False):
        """
        Add a list of new Column objects ``cols`` to the table.  If a
        corresponding list of ``indexes`` is supplied then insert column
        before each ``index`` position in the *original* list of columns,
        otherwise append columns to the end of the list.

        Parameters
        ----------
        cols : list of Columns
            Column objects to add.
        indexes : list of ints or `None`
            Insert column before this position or at end (default)
        copy : bool
            Make a copy of the new columns (default=True)
        rename_duplicate : bool
            Uniquify new column names if they duplicate the existing ones
            (default=False)


        Examples
        --------
        Create a table with two columns 'a' and 'b'::

            >>> t = Table([[1, 2, 3], [0.1, 0.2, 0.3]], names=('a', 'b'))
            >>> print(t)
             a   b
            --- ---
              1 0.1
              2 0.2
              3 0.3

        Create column 'c' and 'd' and append them to the end of the table::

            >>> col_c = Column(name='c', data=['x', 'y', 'z'])
            >>> col_d = Column(name='d', data=['u', 'v', 'w'])
            >>> t.add_columns([col_c, col_d])
            >>> print(t)
             a   b   c   d
            --- --- --- ---
              1 0.1   x   u
              2 0.2   y   v
              3 0.3   z   w

        Add column 'c' at position 0 and column 'd' at position 1. Note that
        the columns are inserted before the given position::

            >>> t = Table([[1, 2, 3], [0.1, 0.2, 0.3]], names=('a', 'b'))
            >>> col_c = Column(name='c', data=['x', 'y', 'z'])
            >>> col_d = Column(name='d', data=['u', 'v', 'w'])
            >>> t.add_columns([col_c, col_d], [0, 1])
            >>> print(t)
             c   a   d   b
            --- --- --- ---
              x   1   u 0.1
              y   2   v 0.2
              z   3   w 0.3

        Add second column 'b' and column 'c' with ``rename_duplicate``::

            >>> t = Table([[1, 2, 3], [0.1, 0.2, 0.3]], names=('a', 'b'))
            >>> col_b = Column(name='b', data=[1.1, 1.2, 1.3])
            >>> col_c = Column(name='c', data=['x', 'y', 'z'])
            >>> t.add_columns([col_b, col_c], rename_duplicate=True)
            >>> print(t)
             a   b  b_1  c
            --- --- --- ---
              1 0.1 1.1  x
              2 0.2 1.2  y
              3 0.3 1.3  z

        """
        if indexes is None:
            indexes = [len(self.columns)] * len(cols)
        elif len(indexes) != len(cols):
            raise ValueError('Number of indexes must match number of cols')

        if copy:
            cols = [col_copy(col) for col in cols]

        if len(self.columns) == 0:
            # No existing table data, init from cols
            newcols = cols
        else:
            newcols = list(self.columns.values())
            new_indexes = list(range(len(newcols) + 1))
            for col, index in zip(cols, indexes):
                i = new_indexes.index(index)
                new_indexes.insert(i, None)
                newcols.insert(i, col)

        if rename_duplicate:
            existing_names = set(self.colnames)
            for col in cols:
                i = 1
                orig_name = col_getattr(col, 'name')
                while col_getattr(col, 'name') in existing_names:
                    # If the column belongs to another table then copy it
                    # before renaming
                    if col_getattr(col, 'parent_table') is not None:
                        col = col_copy(col)
                    new_name = '{0}_{1}'.format(orig_name, i)
                    col_setattr(col, 'name', new_name)
                    i += 1
                existing_names.add(new_name)

        self._init_from_cols(newcols)

    def remove_row(self, index):
        """
        Remove a row from the table.

        Parameters
        ----------
        index : int
            Index of row to remove

        Examples
        --------
        Create a table with three columns 'a', 'b' and 'c'::

            >>> t = Table([[1, 2, 3], [0.1, 0.2, 0.3], ['x', 'y', 'z']],
            ...           names=('a', 'b', 'c'))
            >>> print(t)
             a   b   c
            --- --- ---
              1 0.1   x
              2 0.2   y
              3 0.3   z

        Remove row 1 from the table::

            >>> t.remove_row(1)
            >>> print(t)
             a   b   c
            --- --- ---
              1 0.1   x
              3 0.3   z

        To remove several rows at the same time use remove_rows.
        """
        # check the index against the types that work with np.delete
        if not isinstance(index, (six.integer_types, np.integer)):
            raise TypeError("Row index must be an integer")
        self.remove_rows(index)

    def remove_rows(self, row_specifier):
        """
        Remove rows from the table.

        Parameters
        ----------
        row_specifier : slice, int, or array of ints
            Specification for rows to remove

        Examples
        --------
        Create a table with three columns 'a', 'b' and 'c'::

            >>> t = Table([[1, 2, 3], [0.1, 0.2, 0.3], ['x', 'y', 'z']],
            ...           names=('a', 'b', 'c'))
            >>> print(t)
             a   b   c
            --- --- ---
              1 0.1   x
              2 0.2   y
              3 0.3   z

        Remove rows 0 and 2 from the table::

            >>> t.remove_rows([0, 2])
            >>> print(t)
             a   b   c
            --- --- ---
              2 0.2   y


        Note that there are no warnings if the slice operator extends
        outside the data::

            >>> t = Table([[1, 2, 3], [0.1, 0.2, 0.3], ['x', 'y', 'z']],
            ...           names=('a', 'b', 'c'))
            >>> t.remove_rows(slice(10, 20, 1))
            >>> print(t)
             a   b   c
            --- --- ---
              1 0.1   x
              2 0.2   y
              3 0.3   z
        """
        keep_mask = np.ones(len(self), dtype=np.bool)
        keep_mask[row_specifier] = False

        columns = self.TableColumns()
        for name, col in self.columns.items():
            newcol = col[keep_mask]
            col_setattr(newcol, 'parent_table', self)
            columns[name] = newcol

        self.columns = columns

        # Revert groups to default (ungrouped) state
        if hasattr(self, '_groups'):
            del self._groups

    def remove_column(self, name):
        """
        Remove a column from the table.

        This can also be done with::

          del table[name]

        Parameters
        ----------
        name : str
            Name of column to remove

        Examples
        --------
        Create a table with three columns 'a', 'b' and 'c'::

            >>> t = Table([[1, 2, 3], [0.1, 0.2, 0.3], ['x', 'y', 'z']],
            ...           names=('a', 'b', 'c'))
            >>> print(t)
             a   b   c
            --- --- ---
              1 0.1   x
              2 0.2   y
              3 0.3   z

        Remove column 'b' from the table::

            >>> t.remove_column('b')
            >>> print(t)
             a   c
            --- ---
              1   x
              2   y
              3   z

        To remove several columns at the same time use remove_columns.
        """

        self.remove_columns([name])

    def remove_columns(self, names):
        '''
        Remove several columns from the table.

        Parameters
        ----------
        names : list
            A list containing the names of the columns to remove

        Examples
        --------
        Create a table with three columns 'a', 'b' and 'c'::

            >>> t = Table([[1, 2, 3], [0.1, 0.2, 0.3], ['x', 'y', 'z']],
            ...     names=('a', 'b', 'c'))
            >>> print(t)
             a   b   c
            --- --- ---
              1 0.1   x
              2 0.2   y
              3 0.3   z

        Remove columns 'b' and 'c' from the table::

            >>> t.remove_columns(['b', 'c'])
            >>> print(t)
             a
            ---
              1
              2
              3

        Specifying only a single column also works. Remove column 'b' from the table::

            >>> t = Table([[1, 2, 3], [0.1, 0.2, 0.3], ['x', 'y', 'z']],
            ...     names=('a', 'b', 'c'))
            >>> t.remove_columns('b')
            >>> print(t)
             a   c
            --- ---
              1   x
              2   y
              3   z

        This gives the same as using remove_column.
        '''
        if isinstance(names, six.string_types):
            names = [names]

        for name in names:
            if name not in self.columns:
                raise KeyError("Column {0} does not exist".format(name))

        for name in names:
            self.columns.pop(name)


    def _convert_string_dtype(self, in_kind, out_kind, python3_only):
        """
        Convert string-like columns to/from bytestring and unicode (internal only).

        Parameters
        ----------
        in_kind : str
            Input dtype.kind
        out_kind : str
            Output dtype.kind
        python3_only : bool
            Only do this operation for Python 3
        """
        if python3_only and not six.PY3:
            return

        # If there are no `in_kind` columns then do nothing
        cols = self.columns.values()
        if not any(col.dtype.kind == in_kind for col in cols):
            return

        newcols = []
        for col in cols:
            if col.dtype.kind == in_kind:
                newdtype = re.sub(in_kind, out_kind, col.dtype.str)
                newcol = col.__class__(col, dtype=newdtype)
            else:
                newcol = col
            newcols.append(newcol)

        self._init_from_cols(newcols)

    def convert_bytestring_to_unicode(self, python3_only=False):
        """
        Convert bytestring columns (dtype.kind='S') to unicode (dtype.kind='U') assuming
        ASCII encoding.

        Internally this changes string columns to represent each character in the string
        with a 4-byte UCS-4 equivalent, so it is inefficient for memory but allows Python
        3 scripts to manipulate string arrays with natural syntax.

        The ``python3_only`` parameter is provided as a convenience so that code can
        be written in a Python 2 / 3 compatible way::

          >>> t = Table.read('my_data.fits')
          >>> t.convert_bytestring_to_unicode(python3_only=True)

        Parameters
        ----------
        python3_only : bool
            Only do this operation for Python 3
        """
        self._convert_string_dtype('S', 'U', python3_only)

    def convert_unicode_to_bytestring(self, python3_only=False):
        """
        Convert ASCII-only unicode columns (dtype.kind='U') to bytestring (dtype.kind='S').

        When exporting a unicode string array to a file in Python 3, it may be desirable
        to encode unicode columns as bytestrings.  This routine takes advantage of numpy
        automated conversion which works for strings that are pure ASCII.

        The ``python3_only`` parameter is provided as a convenience so that code can
        be written in a Python 2 / 3 compatible way::

          >>> t.convert_unicode_to_bytestring(python3_only=True)
          >>> t.write('my_data.fits')

        Parameters
        ----------
        python3_only : bool
            Only do this operation for Python 3
        """
        self._convert_string_dtype('U', 'S', python3_only)

    def keep_columns(self, names):
        '''
        Keep only the columns specified (remove the others).

        Parameters
        ----------
        names : list
            A list containing the names of the columns to keep. All other
            columns will be removed.

        Examples
        --------
        Create a table with three columns 'a', 'b' and 'c'::

            >>> t = Table([[1, 2, 3],[0.1, 0.2, 0.3],['x', 'y', 'z']],
            ...           names=('a', 'b', 'c'))
            >>> print(t)
             a   b   c
            --- --- ---
              1 0.1   x
              2 0.2   y
              3 0.3   z

        Specifying only a single column name keeps only this column.
        Keep only column 'a' of the table::

            >>> t.keep_columns('a')
            >>> print(t)
             a
            ---
              1
              2
              3

        Specifying a list of column names is keeps is also possible.
        Keep columns 'a' and 'c' of the table::

            >>> t = Table([[1, 2, 3],[0.1, 0.2, 0.3],['x', 'y', 'z']],
            ...           names=('a', 'b', 'c'))
            >>> t.keep_columns(['a', 'c'])
            >>> print(t)
             a   c
            --- ---
              1   x
              2   y
              3   z
        '''

        if isinstance(names, six.string_types):
            names = [names]

        for name in names:
            if name not in self.columns:
                raise KeyError("Column {0} does not exist".format(name))

        remove = list(set(self.keys()) - set(names))

        self.remove_columns(remove)

    def rename_column(self, name, new_name):
        '''
        Rename a column.

        This can also be done directly with by setting the ``name`` attribute
        for a column::

          table[name].name = new_name

        TODO: this won't work for mixins

        Parameters
        ----------
        name : str
            The current name of the column.
        new_name : str
            The new name for the column

        Examples
        --------
        Create a table with three columns 'a', 'b' and 'c'::

            >>> t = Table([[1,2],[3,4],[5,6]], names=('a','b','c'))
            >>> print(t)
             a   b   c
            --- --- ---
              1   3   5
              2   4   6

        Renaming column 'a' to 'aa'::

            >>> t.rename_column('a' , 'aa')
            >>> print(t)
             aa  b   c
            --- --- ---
              1   3   5
              2   4   6
        '''

        if name not in self.keys():
            raise KeyError("Column {0} does not exist".format(name))

        if not isinstance(self.columns[name], BaseColumn):
            raise NotImplementedError('cannot rename a mixin column')

        col_setattr(self.columns[name], 'name', new_name)

    def add_row(self, vals=None, mask=None):
        """Add a new row to the end of the table.

        The ``vals`` argument can be:

        sequence (e.g. tuple or list)
            Column values in the same order as table columns.
        mapping (e.g. dict)
            Keys corresponding to column names.  Missing values will be
            filled with np.zeros for the column dtype.
        `None`
            All values filled with np.zeros for the column dtype.

        This method requires that the Table object "owns" the underlying array
        data.  In particular one cannot add a row to a Table that was
        initialized with copy=False from an existing array.

        The ``mask`` attribute should give (if desired) the mask for the
        values. The type of the mask should match that of the values, i.e. if
        ``vals`` is an iterable, then ``mask`` should also be an iterable
        with the same length, and if ``vals`` is a mapping, then ``mask``
        should be a dictionary.

        Parameters
        ----------
        vals : tuple, list, dict or `None`
            Use the specified values in the new row
        mask : tuple, list, dict or `None`
            Use the specified mask values in the new row

        Examples
        --------
        Create a table with three columns 'a', 'b' and 'c'::

           >>> t = Table([[1,2],[4,5],[7,8]], names=('a','b','c'))
           >>> print(t)
            a   b   c
           --- --- ---
             1   4   7
             2   5   8

        Adding a new row with entries '3' in 'a', '6' in 'b' and '9' in 'c'::

           >>> t.add_row([3,6,9])
           >>> print(t)
             a   b   c
             --- --- ---
             1   4   7
             2   5   8
             3   6   9
        """
        self.insert_row(len(self), vals, mask)

    def insert_row(self, index, vals=None, mask=None):
        """Add a new row before the given ``index`` position in the table.

        The ``vals`` argument can be:

        sequence (e.g. tuple or list)
            Column values in the same order as table columns.
        mapping (e.g. dict)
            Keys corresponding to column names.  Missing values will be
            filled with np.zeros for the column dtype.
        `None`
            All values filled with np.zeros for the column dtype.

        The ``mask`` attribute should give (if desired) the mask for the
        values. The type of the mask should match that of the values, i.e. if
        ``vals`` is an iterable, then ``mask`` should also be an iterable
        with the same length, and if ``vals`` is a mapping, then ``mask``
        should be a dictionary.

        Parameters
        ----------
        vals : tuple, list, dict or `None`
            Use the specified values in the new row
        mask : tuple, list, dict or `None`
            Use the specified mask values in the new row
        """
        colnames = self.colnames

        N = len(self)
        if index < -N or index > N:
            raise IndexError("Index {0} is out of bounds for table with length {1}"
                             .format(index, N))
        if index < 0:
            index += N

        def _is_mapping(obj):
            """Minimal checker for mapping (dict-like) interface for obj"""
            attrs = ('__getitem__', '__len__', '__iter__', 'keys', 'values', 'items')
            return all(hasattr(obj, attr) for attr in attrs)

        if mask is not None and not self.masked:
            # Possibly issue upgrade warning and update self.ColumnClass.  This
            # does not change the existing columns.
            self._set_masked(True)

        if _is_mapping(vals) or vals is None:
            # From the vals and/or mask mappings create the corresponding lists
            # that have entries for each table column.
            if mask is not None and not _is_mapping(mask):
                raise TypeError("Mismatch between type of vals and mask")

            # Now check that the mask is specified for the same keys as the
            # values, otherwise things get really confusing.
            if mask is not None and set(vals.keys()) != set(mask.keys()):
                raise ValueError('keys in mask should match keys in vals')

            if vals and any(name not in colnames for name in vals):
                raise ValueError('Keys in vals must all be valid column names')

            vals_list = []
            mask_list = []

            for name in colnames:
                if vals and name in vals:
                    vals_list.append(vals[name])
                    mask_list.append(False if mask is None else mask[name])
                else:
                    col = self[name]
                    if hasattr(col, 'dtype'):
                        # Make a placeholder zero element of the right type which is masked.
                        # This assumes the appropriate insert() method will broadcast a
                        # numpy scalar to the right shape.
                        vals_list.append(np.zeros(shape=(), dtype=col.dtype))

                        # For masked table any unsupplied values are masked by default.
                        mask_list.append(self.masked and vals is not None)
                    else:
                        raise ValueError("Value must be supplied for column '{0}'".format(name))

            vals = vals_list
            mask = mask_list

        if isiterable(vals):
            if mask is not None and (not isiterable(mask) or _is_mapping(mask)):
                raise TypeError("Mismatch between type of vals and mask")

            if len(self.columns) != len(vals):
                raise ValueError('Mismatch between number of vals and columns')

            if mask is not None:
                if len(self.columns) != len(mask):
                    raise ValueError('Mismatch between number of masks and columns')
            else:
                mask = [False] * len(self.columns)

        else:
            raise TypeError('Vals must be an iterable or mapping or None')

        columns = self.TableColumns()
        try:
            # Insert val at index for each column
            for name, col, val, mask_ in izip(colnames, self.columns.values(), vals, mask):
                # If the new row caused a change in self.ColumnClass then
                # Column-based classes need to be converted first.  This is
                # typical for adding a row with mask values to an unmasked table.
                if isinstance(col, Column) and not isinstance(col, self.ColumnClass):
                    col = self.ColumnClass(col, copy=False)

                newcol = col.insert(index, val)
                if not isinstance(newcol, BaseColumn):
                    _col_update_attrs_from(newcol, col)
                    col_setattr(newcol, 'name', name)
                    if self.masked:
                        newcol.mask = FalseArray(newcol.shape)

                if len(newcol) != N + 1:
                    raise ValueError('Incorrect length for column {0} after inserting {1}'
                                     ' (expected {2}, got {3})'
                                     .format(name, val, len(newcol), N + 1))
                col_setattr(newcol, 'parent_table', self)

                # Set mask if needed
                if self.masked:
                    newcol.mask[index] = mask_

                columns[name] = newcol

        except Exception as err:
            raise ValueError("Unable to insert row because of exception in column '{0}':\n{1}"
                             .format(name, err))
        else:
            self.columns = columns

            # Revert groups to default (ungrouped) state
            if hasattr(self, '_groups'):
                del self._groups

    def argsort(self, keys=None, kind=None):
        """
        Return the indices which would sort the table according to one or
        more key columns.  This simply calls the `numpy.argsort` function on
        the table with the ``order`` parameter set to ``keys``.

        Parameters
        ----------
        keys : str or list of str
            The column name(s) to order the table by
        kind : {'quicksort', 'mergesort', 'heapsort'}, optional
            Sorting algorithm.

        Returns
        -------
        index_array : ndarray, int
            Array of indices that sorts the table by the specified key
            column(s).
        """
        if isinstance(keys, six.string_types):
            keys = [keys]
        kwargs = {}
        if keys:
            kwargs['order'] = keys
        if kind:
            kwargs['kind'] = kind

        if keys:
            data = self[keys].as_array()
        else:
            data = self.as_array()

        if _BROKEN_UNICODE_TABLE_SORT and keys is not None and any(
                data.dtype[i].kind == 'U' for i in xrange(len(data.dtype))):
            return np.lexsort([data[key] for key in keys[::-1]])
        else:
            return data.argsort(**kwargs)

    def sort(self, keys):
        '''
        Sort the table according to one or more keys. This operates
        on the existing table and does not return a new table.

        Parameters
        ----------
        keys : str or list of str
            The key(s) to order the table by

        Examples
        --------
        Create a table with 3 columns::

            >>> t = Table([['Max', 'Jo', 'John'], ['Miller','Miller','Jackson'],
            ...         [12,15,18]], names=('firstname','name','tel'))
            >>> print(t)
            firstname   name  tel
            --------- ------- ---
                  Max  Miller  12
                   Jo  Miller  15
                 John Jackson  18

        Sorting according to standard sorting rules, first 'name' then 'firstname'::

            >>> t.sort(['name','firstname'])
            >>> print(t)
            firstname   name  tel
            --------- ------- ---
                 John Jackson  18
                   Jo  Miller  15
                  Max  Miller  12
        '''
        if type(keys) is not list:
            keys = [keys]

        indexes = self.argsort(keys)
        for col in self.columns.values():
            col[:] = col.take(indexes, axis=0)

    def reverse(self):
        '''
        Reverse the row order of table rows.  The table is reversed
        in place and there are no function arguments.

        Examples
        --------
        Create a table with three columns::

            >>> t = Table([['Max', 'Jo', 'John'], ['Miller','Miller','Jackson'],
            ...         [12,15,18]], names=('firstname','name','tel'))
            >>> print(t)
            firstname   name  tel
            --------- ------- ---
                  Max  Miller  12
                   Jo  Miller  15
                 John Jackson  18

        Reversing order::

            >>> t.reverse()
            >>> print(t)
            firstname   name  tel
            --------- ------- ---
                 John Jackson  18
                   Jo  Miller  15
                  Max  Miller  12
        '''
        for col in self.columns.values():
            col[:] = col[::-1]

    @classmethod
    def read(cls, *args, **kwargs):
        """
        Read and parse a data table and return as a Table.

        This function provides the Table interface to the astropy unified I/O
        layer.  This allows easily reading a file in many supported data formats
        using syntax such as::

          >>> from astropy.table import Table
          >>> dat = Table.read('table.dat', format='ascii')
          >>> events = Table.read('events.fits', format='fits')

        The arguments and keywords (other than ``format``) provided to this function are
        passed through to the underlying data reader (e.g. `~astropy.io.ascii.read`).
        """
        return io_registry.read(cls, *args, **kwargs)

    def write(self, *args, **kwargs):
        """
        Write this Table object out in the specified format.

        This function provides the Table interface to the astropy unified I/O
        layer.  This allows easily writing a file in many supported data formats
        using syntax such as::

          >>> from astropy.table import Table
          >>> dat = Table([[1, 2], [3, 4]], names=('a', 'b'))
          >>> dat.write('table.dat', format='ascii')

        The arguments and keywords (other than ``format``) provided to this function are
        passed through to the underlying data reader (e.g. `~astropy.io.ascii.write`).
        """
        io_registry.write(self, *args, **kwargs)

    def copy(self, copy_data=True):
        '''
        Return a copy of the table.


        Parameters
        ----------
        copy_data : bool
            If `True` (the default), copy the underlying data array.
            Otherwise, use the same data array
        '''
        out = self.__class__(self, copy=copy_data)

        # If the current table is grouped then do the same in the copy
        if hasattr(self, '_groups'):
            out._groups = groups.TableGroups(out, indices=self._groups._indices,
                                             keys=self._groups._keys)
        return out

    def __deepcopy__(self, memo=None):
        return self.copy(True)

    def __copy__(self):
        return self.copy(False)

    def __lt__(self, other):
        if six.PY3:
            return super(Table, self).__lt__(other)
        elif six.PY2:
            raise TypeError("unorderable types: Table() < {0}".
                            format(str(type(other))))

    def __gt__(self, other):
        if six.PY3:
            return super(Table, self).__gt__(other)
        elif six.PY2:
            raise TypeError("unorderable types: Table() > {0}".
                            format(str(type(other))))

    def __le__(self, other):
        if six.PY3:
            return super(Table, self).__le__(other)
        elif six.PY2:
            raise TypeError("unorderable types: Table() <= {0}".
                            format(str(type(other))))

    def __ge__(self, other):
        if six.PY3:
            return super(Table, self).__ge__(other)
        else:
            raise TypeError("unorderable types: Table() >= {0}".
                            format(str(type(other))))

    def __eq__(self, other):

        if isinstance(other, Table):
            other = other.as_array()

        if self.masked:
            if isinstance(other, np.ma.MaskedArray):
                result = self.as_array() == other
            else:
                # If mask is True, then by definition the row doesn't match
                # because the other array is not masked.
                false_mask = np.zeros(1, dtype=[(n, bool) for n in self.dtype.names])
                result = (self.as_array().data == other) & (self.mask == false_mask)
        else:
            if isinstance(other, np.ma.MaskedArray):
                # If mask is True, then by definition the row doesn't match
                # because the other array is not masked.
                false_mask = np.zeros(1, dtype=[(n, bool) for n in other.dtype.names])
                result = (self.as_array() == other.data) & (other.mask == false_mask)
            else:
                result = self.as_array() == other

        return result

    def __ne__(self, other):
        return ~self.__eq__(other)

    @property
    def groups(self):
        if not hasattr(self, '_groups'):
            self._groups = groups.TableGroups(self)
        return self._groups

    def group_by(self, keys):
        """
        Group this table by the specified ``keys``

        This effectively splits the table into groups which correspond to
        unique values of the ``keys`` grouping object.  The output is a new
        `TableGroups` which contains a copy of this table but sorted by row
        according to ``keys``.

        The ``keys`` input to `group_by` can be specified in different ways:

          - String or list of strings corresponding to table column name(s)
          - Numpy array (homogeneous or structured) with same length as this table
          - `Table` with same length as this table

        Parameters
        ----------
        keys : str, list of str, numpy array, or `Table`
            Key grouping object

        Returns
        -------
        out : `Table`
            New table with groups set
        """
        if self.has_mixin_columns:
            raise NotImplementedError('group_by not available for tables with mixin columns')

        return groups.table_group_by(self, keys)


class QTable(Table):
    """A class to represent tables of heterogeneous data.

    `QTable` provides a class for heterogeneous tabular data which can be
    easily modified, for instance adding columns or new rows.

    The `QTable` class is identical to `Table` except that columns with an
    associated ``unit`` attribute are converted to `~astropy.units.Quantity`
    objects.

    Parameters
    ----------
    data : numpy ndarray, dict, list, or Table, optional
        Data to initialize table.
    masked : bool, optional
        Specify whether the table is masked.
    names : list, optional
        Specify column names
    dtype : list, optional
        Specify column data types
    meta : dict, optional
        Metadata associated with the table.
    copy : bool, optional
        Copy the input data (default=True).
    rows : numpy ndarray, list of lists, optional
        Row-oriented data for table instead of ``data`` argument

    """
    def __init__(self, data=None, masked=None, names=None, dtype=None,
                 meta=None, copy=True, rows=None):
        super(QTable, self).__init__(data, masked, names, dtype, meta, copy, rows)

    def _is_mixin_column(self, col):
        """
        Determine if ``col`` meets the protocol for a mixin Table column for
        this table.  By definition a BaseColumn instance is not a mixin.

        If ``col`` is a string then it refers to a column name in this table.
        """
        return super(QTable, self)._is_mixin_column(col, quantity_is_mixin=True)

    def __getstate__(self):
        columns = dict((key, col if isinstance(col, BaseColumn) else col_copy(col))
                for key, col in self.columns.items())
        return (columns, self.meta)<|MERGE_RESOLUTION|>--- conflicted
+++ resolved
@@ -635,15 +635,7 @@
         return is_mixin
 
     def pprint(self, max_lines=None, max_width=None, show_name=True,
-<<<<<<< HEAD
-<<<<<<< HEAD
-               show_unit=None, align='right'):
-=======
-               show_unit=None, show_dtype=False):
->>>>>>> 09aab699f183032b5030754c561fa3953b05c3fc
-=======
                show_unit=None, show_dtype=False, align='right'):
->>>>>>> d2968799
         """Print a formatted string representation of the table.
 
         If no value of ``max_lines`` is supplied then the height of the
@@ -671,20 +663,10 @@
             Include a header row for unit.  Default is to show a row
             for units only if one or more columns has a defined value
             for the unit.
-
-<<<<<<< HEAD
+        show_dtype : bool
+            Include a header row for column dtypes (default=True)
         align : str
             Left/right alignment of a column. Default is 'right'.
-=======
-        show_dtype : bool
-            Include a header row for column dtypes (default=True)
-<<<<<<< HEAD
->>>>>>> 09aab699f183032b5030754c561fa3953b05c3fc
-=======
-
-        align : str
-            Left/right alignment of a column. Default is 'right'.
->>>>>>> d2968799
         """
         lines, outs = self.formatter._pformat_table(self, max_lines, max_width,
                                                     show_name=show_name, show_unit=show_unit,
@@ -692,16 +674,8 @@
         if outs['show_length']:
             lines.append('Length = {0} rows'.format(len(self)))
 
-<<<<<<< HEAD
         lines, n_header = self.formatter._pformat_table(self, max_lines, max_width, show_name,
                                                         show_unit,align=align)
-=======
-        n_header = outs['n_header']
-<<<<<<< HEAD
->>>>>>> 09aab699f183032b5030754c561fa3953b05c3fc
-=======
-
->>>>>>> d2968799
         for i, line in enumerate(lines):
             if i < n_header:
                 color_print(line, 'red')
@@ -768,16 +742,8 @@
                 webbrowser.get(browser).open("file://" + path)
 
     def pformat(self, max_lines=None, max_width=None, show_name=True,
-<<<<<<< HEAD
-<<<<<<< HEAD
-                show_unit=None, html=False, tableid=None, align='right'):
-=======
-                show_unit=None, show_dtype=False, html=False, tableid=None):
->>>>>>> 09aab699f183032b5030754c561fa3953b05c3fc
-=======
                 show_unit=None, show_dtype=False, html=False, tableid=None,
                 align='right'):
->>>>>>> d2968799
         """Return a list of lines for the formatted string representation of
         the table.
 
@@ -827,15 +793,6 @@
             Formatted table as a list of strings
 
         """
-<<<<<<< HEAD
-<<<<<<< HEAD
-        lines, n_header = self.formatter._pformat_table(self, max_lines, max_width,
-                                                        show_name, show_unit, html,
-                                                        tableid=tableid,align=align)
-=======
-=======
-
->>>>>>> d2968799
         lines, outs = self.formatter._pformat_table(self, max_lines, max_width,
                                                     show_name=show_name, show_unit=show_unit,
                                                     show_dtype=show_dtype, html=html,
@@ -844,7 +801,6 @@
         if outs['show_length']:
             lines.append('Length = {0} rows'.format(len(self)))
 
->>>>>>> 09aab699f183032b5030754c561fa3953b05c3fc
         return lines
 
     def more(self, max_lines=None, max_width=None, show_name=True,
