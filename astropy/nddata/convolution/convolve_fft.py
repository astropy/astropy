--- conflicted
+++ resolved
@@ -32,17 +32,10 @@
 
 def convolve_fft(array, kernel, crop=True, return_fft=False, fftshift=True,
         fft_pad=True, psf_pad=False, interpolate_nan=False, quiet=False,
-<<<<<<< HEAD
-        ignore_edge_zeros=True, min_wt=1e-8, 
-        normalize_kernel=False, use_numpy_fft=not has_fftw, nthreads=1,
-        debug=False,
-        boundary=None, fill_value=0):
-=======
         ignore_edge_zeros=True, min_wt=0.0, 
         normalize_kernel=False, use_numpy_fft=not has_fftw, nthreads=1,
         debug=False,
         boundary='fill', fill_value=0):
->>>>>>> 21fe0be1
     """
     Convolve an ndarray with an nd-kernel.  Returns a convolved image with shape =
     array.shape.  Assumes image & kernel are centered.
@@ -84,14 +77,10 @@
     min_wt: float
         If ignoring nans/zeros, force all grid points with a weight less than
         this value to NAN (the weight of a grid point with *no* ignored
-<<<<<<< HEAD
-        neighbors is 1.0).
-=======
         neighbors is 1.0).  
         If `min_wt` == 0.0, then all zero-weight points will be set to zero
         instead of nan (which they would be otherwise, because 1/0 = nan).
         See Example #XX below
->>>>>>> 21fe0be1
     normalize_kernel: function
         if specified, function to divide kernel by to normalize it.  e.g.,
         normalize_kernel=np.sum means that kernel will be modified to be:
@@ -110,11 +99,7 @@
             * 'wrap' : periodic boundary
             * 'extend' : set values outside the array to the nearest array
                          value
-<<<<<<< HEAD
-        .. note:: This option overrides psd_pad and fft_pad for some options
-=======
         .. note:: This option overrides psf_pad and fft_pad for some options
->>>>>>> 21fe0be1
 
     Returns
     -------
@@ -122,10 +107,6 @@
     if return_fft: fft(`array`) ` fft(`kernel`)
       * if fftshift: Determines whether the fft will be shifted before
         returning
-<<<<<<< HEAD
-    if *crop* == False : Returns the image, but with the fft-padded size
-        instead of the input size
-=======
     if not(`crop`) : Returns the image, but with the fft-padded size
         instead of the input size
 
@@ -146,7 +127,6 @@
     >>> convolve_fft([1,np.nan,3],[0,1,0], interpolate_nan=True, min_wt=1e-8)
     array([ 1.,  nan,  3.])
 
->>>>>>> 21fe0be1
 
     """
 
@@ -212,25 +192,16 @@
         kernel = kernel / normalize_kernel(kernel)
 
     if boundary is None:
-<<<<<<< HEAD
-        warnings.warn("The convolve_fft version of boundary=None is equivalent" +
-                " to the convolve boundary='fill' ")
-=======
         WARNING = ("The convolve_fft version of boundary=None is equivalent" +
                 " to the convolve boundary='fill'.  There is no FFT " +
                 " equivalent to convolve's zero-if-kernel-leaves-boundary" )
         warnings.warn(WARNING)
->>>>>>> 21fe0be1
         psf_pad = True
     elif boundary == 'fill':
         # create a boundary region at least as large as the kernel
         psf_pad = True
     elif boundary == 'wrap':
-<<<<<<< HEAD
-        psd_pad = False
-=======
         psf_pad = False
->>>>>>> 21fe0be1
         fft_pad = False
         fill_value = 0 # force zero; it should not be used
     elif boundary == 'extend':
@@ -283,11 +254,7 @@
     # need to shift the kernel so that, e.g., [0,0,1,0] -> [1,0,0,0] = unity
     kernfft = fftn(np.fft.ifftshift(bigkernel))
     fftmult = arrayfft*kernfft
-<<<<<<< HEAD
-    if (interpolate_nan or ignore_edge_zeros) and normalize_kernel:
-=======
     if (interpolate_nan or ignore_edge_zeros) and (normalize_kernel or bigkernel.sum()==1.0):
->>>>>>> 21fe0be1
         if ignore_edge_zeros:
             bigimwt = np.zeros(newshape, dtype=np.complex128)
         else:
@@ -302,14 +269,9 @@
         # need to re-zero weights outside of the image (if it is padded, we
         # still don't weight those regions)
         bigimwt[arrayslices] = wtsm.real[arrayslices]
-<<<<<<< HEAD
-        # HACK?  This may make sense for non-normalized kernels: you want SUMS,
-        # not AVERAGES
-=======
         # curiously, at the floating-point limit, can get slightly negative numbers
         # they break the min_wt=0 "flag" and must therefore be removed
         bigimwt[bigimwt<0] = 0
->>>>>>> 21fe0be1
     else:
         bigimwt = 1
 
@@ -337,11 +299,8 @@
         rifft = (ifftn(fftmult)) / bigimwt
         if not np.isscalar(bigimwt):
             rifft[bigimwt < min_wt] = np.nan
-<<<<<<< HEAD
-=======
             if min_wt == 0.0:
                 rifft[bigimwt == 0.0] = 0.0
->>>>>>> 21fe0be1
     else:
         rifft = (ifftn(fftmult))
 
@@ -356,10 +315,7 @@
             except:
                 pass
         print "%15s: %65s" % ('ifft(fftmult)',ifftn(fftmult).real)
-<<<<<<< HEAD
-=======
         print "%15s: %65s" % ('bigimwt < min_wt',(bigimwt < min_wt))
->>>>>>> 21fe0be1
 
     if crop:
         result = rifft[arrayslices].real
