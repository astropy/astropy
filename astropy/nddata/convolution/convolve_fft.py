--- conflicted
+++ resolved
@@ -52,14 +52,7 @@
     kernel: `numpy.ndarray`
           Will be normalized if *normalize_kernel* is set.  Assumed to be
           centered (i.e., shifts may result if your kernel is asymmetric)
-<<<<<<< HEAD
-    boundary: str, optional
-=======
-
-    Options
-    -------
     boundary: {'fill', 'wrap'}
->>>>>>> f8f554e9
         A flag indicating how to handle boundaries:
             * 'fill' : set values outside the array boundary to fill_value
                        (default)
