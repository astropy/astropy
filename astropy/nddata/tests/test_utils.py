--- conflicted
+++ resolved
@@ -58,18 +58,12 @@
 
 
 def test_slices_overlap_wrong_mode():
-<<<<<<< HEAD
-    '''Call overlap_slices with non-existing mode'''
-=======
     '''Call overlap_slices with non-existing mode.'''
->>>>>>> 6693db53
     with pytest.raises(ValueError) as e:
         temp = overlap_slices((5,), (3,), (0,), mode='full')
     assert "Mode can only be" in str(e.value)
 
 
-<<<<<<< HEAD
-=======
 def test_extract_array_wrong_mode():
     '''Call extract_array with non-existing mode.'''
     with pytest.raises(ValueError) as e:
@@ -77,7 +71,6 @@
     assert "Valid modes are 'partial', 'trim', and 'strict'." == str(e.value)
 
 
->>>>>>> 6693db53
 def test_extract_array_1d_even():
     '''Extract 1 d arrays.
 
@@ -88,10 +81,7 @@
         assert np.all(extract_array(np.arange(4), (2, ), (i, )) == np.array([i -1 , i]))
     assert np.all(extract_array(np.arange(4.), (2, ), (4, ), fill_value=np.inf) == np.array([3, np.inf]))
 
-<<<<<<< HEAD
-=======
 
->>>>>>> 6693db53
 def test_extract_array_1d_odd():
     '''Extract 1 d arrays.
 
@@ -113,15 +103,12 @@
     assert extracted.dtype == arrayin.dtype
 
 
-<<<<<<< HEAD
 def test_extract_array_1d():
     """In 1d, shape can be int instead of tuple"""
     assert np.all(extract_array(np.arange(4), 3, (-1, ), fill_value=-99) == np.array([-99, -99, 0]))
     assert np.all(extract_array(np.arange(4), 3, -1, fill_value=-99) == np.array([-99, -99, 0]))
 
 
-def test_extract_array_easy():
-=======
 def test_extract_array_1d_trim():
     '''Extract 1 d arrays.
 
@@ -135,7 +122,6 @@
 
 @pytest.mark.parametrize('mode', ['partial', 'trim', 'strict'])
 def test_extract_array_easy(mode):
->>>>>>> 6693db53
     """
     Test extract_array utility function.
 
