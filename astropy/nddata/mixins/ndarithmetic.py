# Licensed under a 3-clause BSD style license - see LICENSE.rst
# This module implements the Arithmetic mixin to the NDData class.

from __future__ import (absolute_import, division, print_function,
                        unicode_literals)

from copy import deepcopy

import numpy as np
import warnings

from ..nduncertainty import NDUncertainty
from ...units import dimensionless_unscaled
from ...utils import format_doc, sharedmethod
from ...utils.exceptions import AstropyDeprecationWarning

__all__ = ['NDArithmeticMixin']

# Global so it doesn't pollute the class dict unnecessarily:

# Docstring templates for add, subtract, multiply, divide methods.
_arit_doc = """Performs {name} based on `~astropy.nddata.NDData`.

    Parameters
    ----------
    operand, operand2 : `NDData`-like instance or convertible to one.
        If operand2 is None or not given it will perform the operation
        ``self {op} operand``.
        If operand2 is given it will perform ``operand {op} operand2``.
        If the method was called on the class and not on the instance
        ``operand2`` **must** be given.

    kwargs :
        Possible keyword arguments are:


        - **propagate_uncertainties** : ``bool`` or ``None``, optional

            If ``None`` the result will have no uncertainty. If ``False`` the
            result will have a copied version of the first operand that has an
            uncertainty. If ``True`` the result will have a correctly
            propagated uncertainty from the uncertainties of the operands but
            this assumes that the uncertainties are `NDUncertainty`-like.
            Default is ``True``.

            .. versionchanged:: 1.2
              Besides boolean values also ``None`` is accepted. Using it as
              positional keyword is deprecated.

        - **handle_mask** : callable, ``'first_found'`` or ``None``, optional

            If ``None`` the result will have no mask. If ``'first_found'`` the
            result will have a copied version of the first operand that has a
            mask). If it is a callable then the specified callable must
            create the results ``mask`` and if necessary provide a copy.
            Default is `numpy.logical_or`.

            .. versionadded:: 1.2

        - **handle_meta** : callable, ``'first_found'`` or ``None``, optional

            If ``None`` the result will have no meta. If ``'first_found'`` the
            result will have a copied version of the first operand that has a
            (not empty) meta. If it is a callable then the specified callable
            must create the results ``meta`` and if necessary provide a copy.
            Default is ``None``.

            .. versionadded:: 1.2

        - **compare_wcs** : callable, ``'first_found'`` or ``None``, optional

            If ``None`` the result will have no wcs and no comparison between
            the wcs of the operands is made. If ``'first_found'`` the
            result will have a copied version of the first operand that has a
            wcs. If it is a callable then the specified callable must
            compare the ``wcs``. The resulting ``wcs`` will be like if
            ``False`` was given otherwise it raises a ``ValueError`` if the
            comparison was not successful. Default is ``'first_found'``.

            .. versionadded:: 1.2

        - **uncertainty_correlation** : number or `numpy.ndarray`, optional

            The correlation between the two operands is used for correct error
            propagation for correlated data as given in:
            https://en.wikipedia.org/wiki/Propagation_of_uncertainty#Example_formulas
            Default is ``0``.

            .. versionadded:: 1.2

        - others : any type

            Any other parameter that should be passed to the callables used.

    Returns
    -------
    result : `~astropy.nddata.NDData`-like
        The resulting dataset.

    Notes
    -----
    If a ``callable`` is used for ``mask``, ``wcs`` or ``meta`` the
    callable must accept the corresponding attributes as first two
    parameters. If the callable also needs additional parameters these can be
    given as keyword arguments and must start with ``"wcs_"`` (for wcs
    callable) or ``"meta_"`` (for meta callable). This startstring is removed
    before the callable is called.

    ``"first_found"`` can also be abbreviated with ``"ff"``.
    """


class NDArithmeticMixin(object):
    """Mixin class to add arithmetic to an `NDData` object.

    When subclassing, be sure to list the superclasses in the correct order
    so that the subclass sees NDData as the main superclass. See
    `~astropy.nddata.NDDataArray` for an example.

    Notes
    -----
    This class only aims at covering the most common cases so there are certain
    restrictions on the saved attributes::

        - ``uncertainty`` : has to be something that has a `NDUncertainty`-like
          interface for uncertainty propagation
        - ``mask`` : has to be something that can be used by a bitwise ``or``
          operation.
        - ``wcs`` : has to implement a way of comparing with ``=`` to allow
          the operation.

    But there is a workaround that allows to disable handling a specific
    attribute and to simply set the results attribute to ``None`` or to
    copy the existing attribute (and neglecting the other).
    For example for uncertainties not representing an `NDUncertainty`-like
    interface you can alter the ``propagate_uncertainties`` parameter in
    :meth:`NDArithmeticMixin.add`. ``None`` means that the result will have no
    uncertainty, ``False`` means it takes the uncertainty of the first operand
    (if this does not exist from the second operand) as the result's
    uncertainty. This behaviour is also explained in the docstring for the
    different arithmetic operations.

    Notes
    -----
    1. It is not tried to decompose the units, mainly due to the internal
       mechanics of `~astropy.units.Quantity`, so the resulting data might have
       units like ``km/m`` if you divided for example 100km by 5m. So this
       Mixin has adopted this behaviour.

    Examples
    --------
    Using this Mixin with `~astropy.nddata.NDData`:

        >>> from astropy.nddata import NDData, NDArithmeticMixin
        >>> class NDDataWithMath(NDArithmeticMixin, NDData):
        ...     pass

    Using it with one operand on an instance::

        >>> ndd = NDDataWithMath(100)
        >>> ndd.add(20)
        NDDataWithMath(120)

    Using it with two operand on an instance::

        >>> ndd = NDDataWithMath(100)
        >>> ndd.divide(1, 5)
        NDDataWithMath(0.2)

    Using it with two operand on the class::

        >>> NDDataWithMath.subtract(5, 4)
        NDDataWithMath(1)

    """

    def _arithmetic(self, operation, operand,
                    propagate_uncertainties=True, handle_mask=np.logical_or,
                    handle_meta=None, uncertainty_correlation=0,
                    compare_wcs='first_found', **kwds):
        """
        Base method which calculates the result of the arithmetic operation.

        This method determines the result of the arithmetic operation on the
        ``data`` including their units and then forwards to other methods
        to calculate the other properties for the result (like uncertainty).

        Parameters
        ----------
        operation : callable
            The operation that is performed on the `NDData`. Supported are
            `numpy.add`, `numpy.subtract`, `numpy.multiply` and
            `numpy.true_divide`.

<<<<<<< HEAD
        operand : `NDData` instance or something that can be converted to one.
            see :meth:`NDArithmeticMixin.add`.
=======
        operand : same type (class) as self
            see :meth:`NDArithmeticMixin.add`
>>>>>>> 6c787ab8

        propagate_uncertainties : `bool` or ``None``, optional
            see :meth:`NDArithmeticMixin.add`.

        handle_mask : callable, ``'first_found'`` or ``None``, optional
            see :meth:`NDArithmeticMixin.add`.

        handle_meta : callable, ``'first_found'`` or ``None``, optional
            see :meth:`NDArithmeticMixin.add`.

        compare_wcs : callable, ``'first_found'`` or ``None``, optional
            see :meth:`NDArithmeticMixin.add`.

        uncertainty_correlation : ``Number`` or `numpy.ndarray`, optional
            see :meth:`NDArithmeticMixin.add`.

        kwargs :
            Any other parameter that should be passed to the
            different :meth:`NDArithmeticMixin._arithmetic_mask` (or wcs, ...)
            methods.

        Returns
        -------
        result : `numpy.ndarray` or `~astropy.units.Quantity`
            The resulting data as array (in case both operands were without
            unit) or as quantity if at least one had a unit.

        kwargs : `dict`
            The kwargs should contain all the other attributes (besides data
            and unit) needed to create a new instance for the result. Creating
            the new instance is up to the calling method, for example
            :meth:`NDArithmeticMixin.add`.

        """
        # Find the appropriate keywords for the appropriate method (not sure
        # if data and uncertainty are ever used ...)
        kwds2 = {'mask': {}, 'meta': {}, 'wcs': {},
                 'data': {}, 'uncertainty': {}}
        for i in kwds:
            splitted = i.split('_', 1)
            try:
                kwds2[splitted[0]][splitted[1]] = kwds[i]
            except KeyError:
                raise KeyError('Unknown prefix {0} for parameter {1}'
                               ''.format(splitted[0], i))

        kwargs = {}

        # First check that the WCS allows the arithmetic operation
        if compare_wcs is None:
            kwargs['wcs'] = None
        elif compare_wcs in ['ff', 'first_found']:
            if self.wcs is None:
                kwargs['wcs'] = deepcopy(operand.wcs)
            else:
                kwargs['wcs'] = deepcopy(self.wcs)
        else:
            kwargs['wcs'] = self._arithmetic_wcs(operation, operand,
                                                 compare_wcs, **kwds2['wcs'])

        # Then calculate the resulting data (which can but not needs to be a
        # quantity)
        result = self._arithmetic_data(operation, operand, **kwds2['data'])

        # Determine the other properties
        if propagate_uncertainties is None:
            kwargs['uncertainty'] = None
        elif not propagate_uncertainties:
            if self.uncertainty is None:
                kwargs['uncertainty'] = deepcopy(operand.uncertainty)
            else:
                kwargs['uncertainty'] = deepcopy(self.uncertainty)
        else:
            kwargs['uncertainty'] = self._arithmetic_uncertainty(
                operation, operand, result, uncertainty_correlation,
                **kwds2['uncertainty'])

        if handle_mask is None:
            kwargs['mask'] = None
        elif handle_mask in ['ff', 'first_found']:
            if self.mask is None:
                kwargs['mask'] = deepcopy(operand.mask)
            else:
                kwargs['mask'] = deepcopy(self.mask)
        else:
            kwargs['mask'] = self._arithmetic_mask(operation, operand,
                                                   handle_mask,
                                                   **kwds2['mask'])

        if handle_meta is None:
            kwargs['meta'] = None
        elif handle_meta in ['ff', 'first_found']:
            if not self.meta:
                kwargs['meta'] = deepcopy(operand.meta)
            else:
                kwargs['meta'] = deepcopy(self.meta)
        else:
            kwargs['meta'] = self._arithmetic_meta(
                operation, operand, handle_meta, **kwds2['meta'])

        # Wrap the individual results into a new instance of the same class.
        return result, kwargs

    def _arithmetic_data(self, operation, operand, **kwds):
        """Calculate the resulting data.

        Parameters
        ----------
        operation : callable
            see `NDArithmeticMixin._arithmetic` parameter description.

        operand : `NDData`-like instance
            The second operand wrapped in an instance of the same class as
            self.

        kwds :
            Additional parameters.

        Returns
        -------
        result_data : `numpy.ndarray` or `~astropy.units.Quantity`
            If both operands had no unit the resulting data is a simple numpy
            array, but if any of the operands had a unit the return is a
            Quantity.
        """

        # Do the calculation with or without units
        if self.unit is None and operand.unit is None:
            result = operation(self.data, operand.data)
        elif self.unit is None:
            result = operation(self.data * dimensionless_unscaled,
                               operand.data * operand.unit)
        elif operand.unit is None:
            result = operation(self.data * self.unit,
                               operand.data * dimensionless_unscaled)
        else:
            result = operation(self.data * self.unit,
                               operand.data * operand.unit)

        return result

    def _arithmetic_uncertainty(self, operation, operand, result, correlation,
                                **kwds):
        """Calculate the resulting uncertainty.

        Parameters
        ----------
        operation : callable
            see :meth:`NDArithmeticMixin._arithmetic` parameter description.

        operand : `NDData`-like instance
            The second operand wrapped in an instance of the same class as
            self.

        result : `~astropy.units.Quantity` or `numpy.ndarray`
            The result of :meth:`NDArithmeticMixin._arithmetic_data`.

        correlation : number or `numpy.ndarray`
            see :meth:`NDArithmeticMixin.add` parameter description.

        kwds :
            Additional parameters.

        Returns
        -------
        result_uncertainty : `NDUncertainty` subclass instance or None
            The resulting uncertainty already saved in the same `NDUncertainty`
            subclass that ``self`` had (or ``operand`` if self had no
            uncertainty). ``None`` only if both had no uncertainty.
        """

        # Make sure these uncertainties are NDUncertainties so this kind of
        # propagation is possible.
        if (self.uncertainty is not None and
                not isinstance(self.uncertainty, NDUncertainty)):
            raise TypeError("Uncertainty propagation is only defined for "
                            "subclasses of NDUncertainty.")
        if (operand.uncertainty is not None and
                not isinstance(operand.uncertainty, NDUncertainty)):
            raise TypeError("Uncertainty propagation is only defined for "
                            "subclasses of NDUncertainty.")

        # Now do the uncertainty propagation
        # TODO: There is no enforced requirement that actually forbids the
        # uncertainty to have negative entries but with correlation the
        # sign of the uncertainty DOES matter.
        if self.uncertainty is None and operand.uncertainty is None:
            # Neither has uncertainties so the result should have none.
            return None
        elif self.uncertainty is None:
            # Create a temporary uncertainty to allow uncertainty propagation
            # to yield the correct results. (issue #4152)
            self.uncertainty = operand.uncertainty.__class__(None)
            result_uncert = self.uncertainty.propagate(operation, operand,
                                                       result, correlation)
            # Delete the temporary uncertainty again.
            self.uncertainty = None
            return result_uncert

        elif operand.uncertainty is None:
            # As with self.uncertainty is None but the other way around.
            operand.uncertainty = self.uncertainty.__class__(None)
            result_uncert = self.uncertainty.propagate(operation, operand,
                                                       result, correlation)
            operand.uncertainty = None
            return result_uncert

        else:
            # Both have uncertainties so just propagate.
            return self.uncertainty.propagate(operation, operand, result,
                                              correlation)

    def _arithmetic_mask(self, operation, operand, handle_mask, **kwds):
        """Calculate the resulting mask.

        This is implemented as the piecewise ``or`` operation if both have a
        mask.

        Parameters
        ----------
        operation : callable
            see :meth:`NDArithmeticMixin._arithmetic` parameter description.
            By default, the ``operation`` will be ignored.

        operand : `NDData`-like instance
            The second operand wrapped in an instance of the same class as
            self.

        handle_mask : callable
            see :meth:`NDArithmeticMixin.add`.

        kwds :
            Additional parameters given to ``handle_mask``.

        Returns
        -------
        result_mask : any type
            If only one mask was present this mask is returned.
            If neither had a mask ``None`` is returned. Otherwise
            ``handle_mask`` must create (and copy) the returned mask.
        """

        # If only one mask is present we need not bother about any type checks
        if self.mask is None and operand.mask is None:
            return None
        elif self.mask is None:
            # Make a copy so there is no reference in the result.
            return deepcopy(operand.mask)
        elif operand.mask is None:
            return deepcopy(self.mask)
        else:
            # Now lets calculate the resulting mask (operation enforces copy)
            return handle_mask(self.mask, operand.mask, **kwds)

    def _arithmetic_wcs(self, operation, operand, compare_wcs, **kwds):
        """Calculate the resulting wcs.

        There is actually no calculation involved but it is a good place to
        compare wcs information of both operands. This is currently not working
        properly with `~astropy.wcs.WCS` (which is the suggested class for
        storing as wcs property) but it will not break it neither.

        Parameters
        ----------
        operation : callable
            see :meth:`NDArithmeticMixin._arithmetic` parameter description.
            By default, the ``operation`` will be ignored.

        operand : `NDData` instance or subclass
            The second operand wrapped in an instance of the same class as
            self.

        compare_wcs : callable
            see :meth:`NDArithmeticMixin.add` parameter description.

        kwds :
            Additional parameters given to ``compare_wcs``.

        Raises
        ------
        ValueError
            If ``compare_wcs`` returns ``False``.

        Returns
        -------
        result_wcs : any type
            The ``wcs`` of the first operand is returned.
        """

        # ok, not really arithmetics but we need to check which wcs makes sense
        # for the result and this is an ideal place to compare the two WCS,
        # too.

        # I'll assume that the comparison returned None or False in case they
        # are not equal.
        if not compare_wcs(self.wcs, operand.wcs, **kwds):
            raise ValueError("WCS are not equal.")

        return self.wcs

    def _arithmetic_meta(self, operation, operand, handle_meta, **kwds):
        """Calculate the resulting meta.

        Parameters
        ----------
        operation : callable
            see :meth:`NDArithmeticMixin._arithmetic` parameter description.
            By default, the ``operation`` will be ignored.

        operand : `NDData`-like instance
            The second operand wrapped in an instance of the same class as
            self.

        handle_meta : callable
            see :meth:`NDArithmeticMixin.add`.

        kwds :
            Additional parameters given to ``handle_meta``.

        Returns
        -------
        result_meta : any type
            The result of ``handle_meta``.
        """
        # Just return what handle_meta does with both of the metas.
        return handle_meta(self.meta, operand.meta, **kwds)

    @sharedmethod
    @format_doc(_arit_doc, name='addition', op='+')
    def add(self, operand, operand2=None, **kwargs):
        return self._prepare_then_do_arithmetic(np.add, operand, operand2,
                                                **kwargs)

    @sharedmethod
    @format_doc(_arit_doc, name='subtraction', op='-')
    def subtract(self, operand, operand2=None, **kwargs):
        return self._prepare_then_do_arithmetic(np.subtract, operand, operand2,
                                                **kwargs)

    @sharedmethod
    @format_doc(_arit_doc, name="multiplication", op="*")
    def multiply(self, operand, operand2=None, **kwargs):
        return self._prepare_then_do_arithmetic(np.multiply, operand, operand2,
                                                **kwargs)

    @sharedmethod
    @format_doc(_arit_doc, name="division", op="/")
    def divide(self, operand, operand2=None, **kwargs):
        return self._prepare_then_do_arithmetic(np.true_divide, operand,
                                                operand2, **kwargs)

    @sharedmethod
    def _prepare_then_do_arithmetic(self_or_cls, operation, operand, operand2,
                                    **kwargs):
        # DO NOT OVERRIDE THIS METHOD IN SUBCLASSES.

        # TODO: Remove this in astropy 1.3 or 1.4:

        # Before 1.2 propagate_uncertainties could be given as positional
        # keyword, this is now deprecated:
        if (isinstance(operand2, bool) and
                'propagate_uncertainties' not in kwargs):
            # No explicit propagate_uncertainties was given but the second
            # operand was given as boolean. I'll assume that most don't want
            # to do arithmetics with a boolean operand, print a deprecation
            # warning. If someone really wanted to do arithmetics with a
            # boolean he should have set propagate_uncertainties. :-/
            warnings.warn('propagate_uncertainties should be given as keyword '
                          'parameter, i.e. "propagate_uncertainties={0}".'
                          ''.format(operand2), AstropyDeprecationWarning)
            # Set the kwarg and reset operand2.
            kwargs['propagate_uncertainties'] = operand2
            operand2 = None

        # TODO: The following parts must remain here if the above part is
        # removed.

        if isinstance(self_or_cls, NDArithmeticMixin):
            # True means it was called on the instance, so self_or_cls is
            # a reference to self
            cls = self_or_cls.__class__

            if operand2 is None:
                # Only one operand was given. Set operand2 to operand and
                # operand to self so that we call the appropriate method of the
                # operand.
                operand2 = operand
                operand = self_or_cls
            else:
                # Convert the first operand to the class of this method.
                # This is important so that always the right _arithmetics is
                # called later that method.
                operand = cls(operand)

        else:
            # It was used as classmethod so self_or_cls represents the cls
            cls = self_or_cls

            # It was called on the class so we expect two operands!
            if operand2 is None:
                raise TypeError("operand2 must be given when the method isn't "
                                "called on an instance.")

            # Convert to this class. See above comment why.
            operand = cls(operand)

        # At this point operand, operand2, kwargs and cls are determined.

        # Let's try to convert operand2 to the class of operand to allows for
        # arithmetic operations with numbers, lists, numpy arrays, numpy masked
        # arrays, astropy quantities, masked quantities and of other subclasses
        # of NDData.
        operand2 = cls(operand2)

        # Now call the _arithmetics method to do the arithmetics.
        result, init_kwds = operand._arithmetic(operation, operand2, **kwargs)

        # Return a new class based on the result
        return cls(result, **init_kwds)<|MERGE_RESOLUTION|>--- conflicted
+++ resolved
@@ -192,13 +192,8 @@
             `numpy.add`, `numpy.subtract`, `numpy.multiply` and
             `numpy.true_divide`.
 
-<<<<<<< HEAD
-        operand : `NDData` instance or something that can be converted to one.
-            see :meth:`NDArithmeticMixin.add`.
-=======
         operand : same type (class) as self
             see :meth:`NDArithmeticMixin.add`
->>>>>>> 6c787ab8
 
         propagate_uncertainties : `bool` or ``None``, optional
             see :meth:`NDArithmeticMixin.add`.
