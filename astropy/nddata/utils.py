# Licensed under a 3-clause BSD style license - see LICENSE.rst
"""
This module includes helper functions for array operations.
"""
from __future__ import (absolute_import, division, print_function,
                        unicode_literals)

import numpy as np

__all__ = ['extract_array', 'add_array', 'subpixel_indices',
           'overlap_slices', 'NoOverlapError', 'PartialOverlapError']


class NoOverlapError(ValueError):
    '''Raised when determining the overlap of non-overlapping arrays.'''
    pass

class PartialOverlapError(ValueError):
    '''Raised when arrays only partially overlap.'''
    pass

def overlap_slices(large_array_shape, small_array_shape, position, mode='partial'):
    """
    Get slices for the overlapping part of a small and a large array.

    Given a certain position of the center of the small array, with
    respect to the large array, tuples of slices are returned which can be
    used to extract, add or subtract the small array at the given
    position. This function takes care of the correct behavior at the
    boundaries, where the small array is cut of appropriately.

    Parameters
    ----------
<<<<<<< HEAD
    large_array_shape : tuple or int
        Shape of the large array (for 1D arrays, this can be an integer).
    small_array_shape : tuple or int
        Shape of the small array (for 1D arrays, this can be an integer).
    position : tuple of integers or int
=======
    large_array_shape : tuple
        Shape of the large array.
    small_array_shape : tuple
        Shape of the small array.
    position : tuple of integers
>>>>>>> 6693db53
        Position of the small array's center, with respect to the large array.
        Coordinates should be in the same order as the array shape.
        When determining the center for a coordinate with an even number of
        elements, the position is rounded up. So the coordinates of the
        center of an array with shape=(2,3) will be (1,1).
<<<<<<< HEAD
        (For 1D arrays, this can be an integer.)
    mode : ['partial', 'strict']
        In `partial` mode, a partial overlap of the small and the large
        array is sufficient. In the `strict` mode, the small array has to be
        fully contained in the large array, otherwise an
        :class:`IncompleteOverlapError` is raised. In both modes,
        non-overlapping arrays will raise a :class:`NoOverlapError`.
=======
    mode : ['partial', 'strict']
        In "partial" mode, a partial overlap of the small and the large
        array is sufficient. In the "strict" mode, the small array has to be
        fully contained in the large array, otherwise an
        `~astropy.nddata.utils.PartialOverlapError` is raised. In both modes,
        non-overlapping arrays will raise a `~astropy.nddata.utils.NoOverlapError`.
>>>>>>> 6693db53

    Returns
    -------
    slices_large : tuple of slices
        Slices in all directions for the large array, such that
        ``large_array[slices_large]`` extracts the region of the large array
        that overlaps with the small array.
    slices_small : slice
        Slices in all directions for the small array, such that
        ``small_array[slices_small]`` extracts the region that is inside the
        large array.
    """
    if mode not in ['partial', 'strict']:
        raise ValueError('Mode can only be "partial" or "strict".')
<<<<<<< HEAD
    if np.isscalar(small_array_shape):
        small_array_shape = (small_array_shape, )
    if np.isscalar(large_array_shape):
        large_array_shape = (large_array_shape, )
    if np.isscalar(position):
        position = (position, )

=======
>>>>>>> 6693db53
    if len(small_array_shape) != len(large_array_shape):
        raise ValueError("Both arrays must have the same number of dimensions.")

    if len(small_array_shape) != len(position):
        raise ValueError("Position must have the same number of dimensions as array.")

    # Get edge coordinates
    edges_min = [int(np.floor(pos + 0.5 - small_shape / 2.))
                 for (pos, small_shape) in zip(position, small_array_shape)]
    edges_max = [int(np.floor(pos + 0.5 + small_shape / 2.))
                 for (pos, small_shape) in zip(position, small_array_shape)]

    for e_max in edges_max:
        if e_max <= 0:
            raise NoOverlapError('Arrays do not overlap.')
    for e_min, large_shape in zip(edges_min, large_array_shape):
        if e_min >= large_shape:
            raise NoOverlapError('Arrays do not overlap.')

    if mode == 'strict':
        for e_min in edges_min:
            if e_min < 0:
                raise PartialOverlapError('Arrays overlap only partially.')
        for e_max, large_shape in zip(edges_max, large_array_shape):
            if e_max >= large_shape:
                raise PartialOverlapError('Arrays overlap only partially.')

    # Set up slices
    slices_large = tuple(slice(max(0, edge_min), min(large_shape, edge_max))
                         for (edge_min, edge_max, large_shape) in
                         zip(edges_min, edges_max, large_array_shape))
    slices_small = tuple(slice(max(0, -edge_min),
                               min(large_shape - edge_min, edge_max - edge_min))
                         for (edge_min, edge_max, large_shape) in
                         zip(edges_min, edges_max, large_array_shape))

    return slices_large, slices_small


def extract_array(array_large, shape, position, mode='partial', fill_value=np.nan):
    """
    Extract smaller array of given shape and position out of a larger array.

    Parameters
    ----------
    array_large : `~numpy.ndarray`
        Array to extract another array from.
    shape : tuple
        Shape of the extracted array.
    position : tuple
        Position of the small array's center, with respect to the large array.
        Coordinates should be in the same order as the array shape.
<<<<<<< HEAD
    mode : string
        Mode for call to :func:`overlap_slices`.
    fill_value : object of type array_large.dtype
        If `mode` allows the extraction of arrays that overlap only partially,
        `fill_value` set the values in the extracted array that do not overlap
        with `large_array`.
=======
    mode : ['partial', 'trim', 'strict']
        In "partial" and "trim" mode, a partial overlap of the small and the large
        array is sufficient. In the "strict" mode, the small array has to be
        fully contained in the large array, otherwise an
        `~astropy.nddata.utils.PartialOverlapError` is raised. In both modes,
        non-overlapping arrays will raise a `~astropy.nddata.utils.NoOverlapError`.
        In "partial" mode, positions in the extracted array, that do not overlap
        with the original array, will be filled with ``fill_value``. In "trim" mode
        only the overlapping elements are returned, thus the resulting array may
        be smaller than requested.

    fill_value : object of type array_large.dtype
        In "partial" mode ``fill_value`` set the values in the extracted array that
        do not overlap with ``large_array``.
>>>>>>> 6693db53

    Returns
    -------
    array_small : `~numpy.ndarray`
        The extracted array. Values that do not overlap with ``array_large``
        are masked.

    Examples
    --------
    We consider a large array with the shape 11x10, from which we extract
    a small array of shape 3x5:

    >>> import numpy as np
    >>> from astropy.nddata.utils import extract_array
    >>> large_array = np.arange(110).reshape((11, 10))
    >>> extract_array(large_array, (3, 5), (7, 7))
    array([[65, 66, 67, 68, 69],
           [75, 76, 77, 78, 79],
           [85, 86, 87, 88, 89]])
    """
<<<<<<< HEAD
    large_slices, small_slices = overlap_slices(array_large.shape,
                                                shape, position, mode=mode)
    extracted_array = array_large[large_slices]
    # Extracting on the edges is presumably a rare case, so treat special here.
    if extracted_array.shape != shape:
=======
    if mode in  ['partial', 'trim']:
        slicemode = 'partial'
    elif mode == 'strict':
        slicemode = mode
    else:
        raise ValueError("Valid modes are 'partial', 'trim', and 'strict'.")
    large_slices, small_slices = overlap_slices(array_large.shape,
                                                shape, position, mode=slicemode)
    extracted_array = array_large[large_slices]
    # Extracting on the edges is presumably a rare case, so treat special here.
    if (extracted_array.shape != shape) and (mode=='partial'):
>>>>>>> 6693db53
        extracted_array = np.zeros(shape, dtype=array_large.dtype)
        extracted_array[:] = fill_value
        extracted_array[small_slices] = array_large[large_slices]
    return extracted_array


def add_array(array_large, array_small, position):
    """
    Add a smaller array at a given position in a larger array.

    Parameters
    ----------
    array_large : `~numpy.ndarray`
        Large array.
    array_small : `~numpy.ndarray`
        Small array to add.
    position : tuple
        Position of the small array's center, with respect to the large array.
        Coordinates should be in the same order as the array shape.

    Returns
    -------
    new_array : `~numpy.ndarray`
        The new array formed from the sum of ``array_large`` and
        ``array_small``.

    Notes
    -----
    The addition is done in-place.

    Examples
    --------
    We consider a large array of zeros with the shape 5x5 and a small
    array of ones with a shape of 3x3:

    >>> import numpy as np
    >>> from astropy.nddata.utils import add_array
    >>> large_array = np.zeros((5, 5))
    >>> small_array = np.ones((3, 3))
    >>> add_array(large_array, small_array, (1, 2))
    array([[ 0.,  1.,  1.,  1.,  0.],
           [ 0.,  1.,  1.,  1.,  0.],
           [ 0.,  1.,  1.,  1.,  0.],
           [ 0.,  0.,  0.,  0.,  0.],
           [ 0.,  0.,  0.,  0.,  0.]])
    """
    # Check if large array is really larger
    if all(large_shape > small_shape for (large_shape, small_shape)
           in zip(array_large.shape, array_small.shape)):
        large_slices, small_slices = overlap_slices(array_large.shape,
                                                    array_small.shape, position)
        array_large[large_slices] += array_small[small_slices]
        return array_large
    else:
        raise ValueError("Can't add array. Small array too large.")


def subpixel_indices(position, subsampling):
    """
    Convert decimal points to indices, given a subsampling factor.

    This discards the integer part of the position and uses only the decimal
    place, and converts this to a subpixel position depending on the
    subsampling specified. The center of a pixel corresponds to an integer
    position.

    Parameters
    ----------
    position : `~numpy.ndarray` or array-like
        Positions in pixels.
    subsampling : int
        Subsampling factor per pixel.

    Returns
    -------
    indices : `~numpy.ndarray`
        The integer subpixel indices corresponding to the input positions.

    Examples
    --------

    If no subsampling is used, then the subpixel indices returned are always 0:

    >>> from astropy.nddata.utils import subpixel_indices
    >>> subpixel_indices([1.2, 3.4, 5.6],1)
    array([ 0.,  0.,  0.])

    If instead we use a subsampling of 2, we see that for the two first values
    (1.1 and 3.4) the subpixel position is 1, while for 5.6 it is 0. This is
    because the values of 1, 3, and 6 lie in the center of pixels, and 1.1 and
    3.4 lie in the left part of the pixels and 5.6 lies in the right part.

    >>> subpixel_indices([1.2, 3.4, 5.5],2)
    array([ 1.,  1.,  0.])
    """
    # Get decimal points
    fractions = np.modf(np.asanyarray(position) + 0.5)[0]
    return np.floor(fractions * subsampling)<|MERGE_RESOLUTION|>--- conflicted
+++ resolved
@@ -31,40 +31,23 @@
 
     Parameters
     ----------
-<<<<<<< HEAD
     large_array_shape : tuple or int
         Shape of the large array (for 1D arrays, this can be an integer).
     small_array_shape : tuple or int
         Shape of the small array (for 1D arrays, this can be an integer).
     position : tuple of integers or int
-=======
-    large_array_shape : tuple
-        Shape of the large array.
-    small_array_shape : tuple
-        Shape of the small array.
-    position : tuple of integers
->>>>>>> 6693db53
         Position of the small array's center, with respect to the large array.
         Coordinates should be in the same order as the array shape.
         When determining the center for a coordinate with an even number of
         elements, the position is rounded up. So the coordinates of the
         center of an array with shape=(2,3) will be (1,1).
-<<<<<<< HEAD
         (For 1D arrays, this can be an integer.)
-    mode : ['partial', 'strict']
-        In `partial` mode, a partial overlap of the small and the large
-        array is sufficient. In the `strict` mode, the small array has to be
-        fully contained in the large array, otherwise an
-        :class:`IncompleteOverlapError` is raised. In both modes,
-        non-overlapping arrays will raise a :class:`NoOverlapError`.
-=======
     mode : ['partial', 'strict']
         In "partial" mode, a partial overlap of the small and the large
         array is sufficient. In the "strict" mode, the small array has to be
         fully contained in the large array, otherwise an
         `~astropy.nddata.utils.PartialOverlapError` is raised. In both modes,
         non-overlapping arrays will raise a `~astropy.nddata.utils.NoOverlapError`.
->>>>>>> 6693db53
 
     Returns
     -------
@@ -79,7 +62,6 @@
     """
     if mode not in ['partial', 'strict']:
         raise ValueError('Mode can only be "partial" or "strict".')
-<<<<<<< HEAD
     if np.isscalar(small_array_shape):
         small_array_shape = (small_array_shape, )
     if np.isscalar(large_array_shape):
@@ -87,8 +69,6 @@
     if np.isscalar(position):
         position = (position, )
 
-=======
->>>>>>> 6693db53
     if len(small_array_shape) != len(large_array_shape):
         raise ValueError("Both arrays must have the same number of dimensions.")
 
@@ -141,14 +121,6 @@
     position : tuple
         Position of the small array's center, with respect to the large array.
         Coordinates should be in the same order as the array shape.
-<<<<<<< HEAD
-    mode : string
-        Mode for call to :func:`overlap_slices`.
-    fill_value : object of type array_large.dtype
-        If `mode` allows the extraction of arrays that overlap only partially,
-        `fill_value` set the values in the extracted array that do not overlap
-        with `large_array`.
-=======
     mode : ['partial', 'trim', 'strict']
         In "partial" and "trim" mode, a partial overlap of the small and the large
         array is sufficient. In the "strict" mode, the small array has to be
@@ -163,7 +135,6 @@
     fill_value : object of type array_large.dtype
         In "partial" mode ``fill_value`` set the values in the extracted array that
         do not overlap with ``large_array``.
->>>>>>> 6693db53
 
     Returns
     -------
@@ -184,13 +155,6 @@
            [75, 76, 77, 78, 79],
            [85, 86, 87, 88, 89]])
     """
-<<<<<<< HEAD
-    large_slices, small_slices = overlap_slices(array_large.shape,
-                                                shape, position, mode=mode)
-    extracted_array = array_large[large_slices]
-    # Extracting on the edges is presumably a rare case, so treat special here.
-    if extracted_array.shape != shape:
-=======
     if mode in  ['partial', 'trim']:
         slicemode = 'partial'
     elif mode == 'strict':
@@ -202,7 +166,6 @@
     extracted_array = array_large[large_slices]
     # Extracting on the edges is presumably a rare case, so treat special here.
     if (extracted_array.shape != shape) and (mode=='partial'):
->>>>>>> 6693db53
         extracted_array = np.zeros(shape, dtype=array_large.dtype)
         extracted_array[:] = fill_value
         extracted_array[small_slices] = array_large[large_slices]
