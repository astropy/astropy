# Licensed under a 3-clause BSD style license - see LICENSE.rst
# This module implements the base NDData class.

from __future__ import (absolute_import, division, print_function,
                        unicode_literals)

import numpy as np
from copy import deepcopy
import weakref

from .nddata_base import NDDataBase
from .nduncertainty import NDUncertainty, UnknownUncertainty
from .. import log
from ..units import Unit, Quantity
from ..utils.metadata import MetaData

__all__ = ['NDData']


class NDData(NDDataBase):
    """
    A container for `numpy.ndarray`-based datasets, using the
    `~astropy.nddata.NDDataBase` interface.

    The key distinction from raw `numpy.ndarray` is the presence of
    additional metadata such as uncertainty, mask, unit, a coordinate system
    and/or a `dict` containg further meta information. This class *only*
    provides a container for *storing* such datasets. For further functionality
    take a look at the ``See also`` section.

    Parameters
    -----------
    data : `numpy.ndarray`-like or `NDData`-like
        The dataset.

    uncertainty : any type, optional
        Uncertainty in the dataset.
        Should have an attribute ``uncertainty_type`` that defines what kind of
        uncertainty is stored, for example ``"std"`` for standard deviation or
        ``"var"`` for variance.
        A metaclass defining such an interface is `NDUncertainty` but isn't
        mandatory.
        If the uncertainty has no such attribute the uncertainty is stored
        inside an `UnknownUncertainty`.
        Defaults to ``None``.

    mask : any type, optional
        Mask for the dataset.
        Masks should follow the ``numpy`` convention that **valid** data points
        are marked by ``False`` and **invalid** ones with ``True``.
        Defaults to ``None``.

    wcs : any type, optional
        World coordinate system (WCS) for the dataset.
        Default is ``None``.

    meta : `dict`-like object, optional
        Meta information about the dataset. If no meta is provided an empty
        `collections.OrderedDict` is created.
        Default is ``None``.

    unit : `~astropy.units.Unit`-like, optional
        Unit for the dataset. Strings that can be converted to a
        `~astropy.units.Unit` are allowed.
        Default is ``None``.

    copy : `bool`, optional
        Save the attributes as copy or as reference. ``True`` copies every
        attribute before saving it while ``False`` tries to save every
        parameter as reference. Note however that it is not always possible to
        save each input as reference.
        Default is ``False``.

        .. versionadded:: 1.2

    Raises
    ------
    TypeError
        In case any parameter does not fulfill the classes restrictions.

    Notes
    -----
    Each attribute can be accessed through the homonymous instance attribute,
    such as ``data`` in a `NDData` object can be accessed through the `data`
    attribute.

    For example::

        >>> from astropy.nddata import NDData
        >>> nd = NDData([1,2,3])
        >>> nd.data
        array([1, 2, 3])

    Given an implicit parameter and an explicit one during initialization, for
    example the ``data`` is a `~astropy.units.Quantity` and the unit parameter
    is not None. Then the implicit parameter is replaced (without conversion)
    by the explicit one and a warning is issued::

        >>> import numpy as np
        >>> import astropy.units as u
        >>> q = np.array([1,2,3,4]) * u.m
        >>> nd2 = NDData(q, unit=u.cm)
        INFO: overwriting Quantity's current unit with specified unit. \
[astropy.nddata.nddata]
        >>> nd2.data
        array([ 1.,  2.,  3.,  4.])
        >>> nd2.unit
        Unit("cm")

    See also
    --------
<<<<<<< HEAD
    NDDataRef
=======
    NDIOMixin
    NDSlicingMixin
    NDArithmeticMixin
>>>>>>> 08e654cf
    NDDataArray
    """

    def __init__(self, data, uncertainty=None, mask=None, wcs=None,
                 meta=None, unit=None, copy=False):

        # Rather pointless since the NDDataBase does not implement any setting
        # but before the NDDataBase did call the uncertainty
        # setter. But if anyone wants to alter this behaviour again the call
        # to the superclass NDDataBase should be in here.
        super(NDData, self).__init__()

        # Check if data is any type from which to collect some implicitly
        # passed parameters.
        if isinstance(data, NDData):  # don't use self.__class__ (issue #4137)
            # Of course we need to check the data because subclasses with other
            # init-logic might be passed in here. We could skip these
            # tests if we compared for self.__class__ but that has other
            # drawbacks.

            # Comparing if there is an explicit and an implicit unit parameter.
            # If that is the case use the explicit one and issue a warning
            # that there might be a conflict. In case there is no explicit
            # unit just overwrite the unit parameter with the NDData.unit
            # and proceed as if that one was given as parameter. Same for the
            # other parameters.
            if (unit is not None and data.unit is not None and
                    unit != data.unit):
                log.info("overwriting NDData's current "
                         "unit with specified unit.")
            elif data.unit is not None:
                unit = data.unit

            if uncertainty is not None and data.uncertainty is not None:
                log.info("overwriting NDData's current "
                         "uncertainty with specified uncertainty.")
            elif data.uncertainty is not None:
                uncertainty = data.uncertainty

            if mask is not None and data.mask is not None:
                log.info("overwriting NDData's current "
                         "mask with specified mask.")
            elif data.mask is not None:
                mask = data.mask

            if wcs is not None and data.wcs is not None:
                log.info("overwriting NDData's current "
                         "wcs with specified wcs.")
            elif data.wcs is not None:
                wcs = data.wcs

            if meta is not None and data.meta is not None:
                log.info("overwriting NDData's current "
                         "meta with specified meta.")
            elif data.meta is not None:
                meta = data.meta

            data = data.data

        else:
            if hasattr(data, 'mask') and hasattr(data, 'data'):
                # Seperating data and mask
                if mask is not None:
                    log.info("overwriting Masked Objects's current "
                             "mask with specified mask.")
                else:
                    mask = data.mask

                # Just save the data for further processing, we could be given
                # a masked Quantity or something else entirely. Better to check
                # it first.
                data = data.data

            if isinstance(data, Quantity):
                if unit is not None and unit != data.unit:
                    log.info("overwriting Quantity's current "
                             "unit with specified unit.")
                else:
                    unit = data.unit
                data = data.value

        # Quick check on the parameters if they match the requirements.
        if (not hasattr(data, 'shape') or not hasattr(data, '__getitem__') or
                not hasattr(data, '__array__')):
            # Data doesn't look like a numpy array, try converting it to
            # one.
            data = np.array(data, subok=True, copy=False)

        # Another quick check to see if what we got looks like an array
        # rather than an object (since numpy will convert a
        # non-numerical/non-string inputs to an array of objects).
        if data.dtype == 'O':
            raise TypeError("could not convert data to numpy array.")

        if copy:
            # Data might have been copied before but no way of validating
            # without another variable.
            data = deepcopy(data)
            mask = deepcopy(mask)
            wcs = deepcopy(wcs)
            # no need to copy meta because the meta descriptor will always copy
            # and units don't need to be copied anyway.
            # meta = deepcopy(meta)
            # unit = deepcopy(unit)
            uncertainty = deepcopy(uncertainty)

        # Store the attributes
        self._data = data
        self.mask = mask
        self.wcs = wcs
        self.meta = meta
        self.unit = unit
        # Call the setter for uncertainty to further check the uncertainty
        self.uncertainty = uncertainty

    def __str__(self):
        return str(self.data)

    def __repr__(self):
        prefix = self.__class__.__name__ + '('
        body = np.array2string(self.data, separator=', ', prefix=prefix)
        return ''.join([prefix, body, ')'])

    @property
    def data(self):
        """
        `numpy.ndarray`-like : stored dataset.
        """
        return self._data

    # Instead of a custom property use the MetaData descriptor. It will check
    # if the meta is dict-like.
    meta = MetaData()

    @property
    def mask(self):
        """
        any type : Mask for the dataset, if any.

        Masks should follow the ``numpy`` convention that **valid** data points
        are marked by ``False`` and **invalid** ones with ``True``.
        """
        return self._mask

    @mask.setter
    def mask(self, value):
        self._mask = value

    @property
    def unit(self):
        """
        `~astropy.units.Unit` : Unit for the dataset, if any.

        .. warning::

          Setting or overwriting the unit manually will not check if the new
          unit is compatible or convertible to the old unit. Neither will this
          scale or otherwise affect the saved data or uncertainty. Appropriate
          conversion of these values must be done manually.
        """
        return self._unit

    @unit.setter
    def unit(self, value):
        # Simply replace the unit without converting data or uncertainty:
        if value is None:
            self._unit = None
        else:
            self._unit = Unit(value)

    @property
    def wcs(self):
        """
        any type : World coordinate system (WCS) for the dataset, if any.
        """
        return self._wcs

    @wcs.setter
    def wcs(self, value):
        self._wcs = value

    @property
    def uncertainty(self):
        """
        any type : Uncertainty in the dataset, if any.

        Should have an attribute ``uncertainty_type`` that defines what kind of
        uncertainty is stored, such as ``'std'`` for standard deviation or
        ``'var'`` for variance. A metaclass defining such an interface is
        `~astropy.nddata.NDUncertainty` but isn't mandatory.
        """
        return self._uncertainty

    @uncertainty.setter
    def uncertainty(self, value):
        if value is not None:
            # There is one requirements on the uncertainty: That
            # it has an attribute 'uncertainty_type'.
            # If it does not match this requirement convert it to an unknown
            # uncertainty.
            if not hasattr(value, 'uncertainty_type'):
                log.info('uncertainty should have attribute uncertainty_type.')
                value = UnknownUncertainty(value, copy=False)

            # If it is a subclass of NDUncertainty we must set the
            # parent_nddata attribute. (#4152)
            if isinstance(value, NDUncertainty):
                # In case the uncertainty already has a parent create a new
                # instance because we need to assume that we don't want to
                # steal the uncertainty from another NDData object
                if value._parent_nddata is not None:
                    value = value.__class__(value, copy=False)
                # Save a weak reference on the uncertainty that points to this
                # instance of NDData. Direct references should NOT be used:
                # https://github.com/astropy/astropy/pull/4799#discussion_r61236832
                value.parent_nddata = weakref.ref(self)
        self._uncertainty = value<|MERGE_RESOLUTION|>--- conflicted
+++ resolved
@@ -109,13 +109,7 @@
 
     See also
     --------
-<<<<<<< HEAD
     NDDataRef
-=======
-    NDIOMixin
-    NDSlicingMixin
-    NDArithmeticMixin
->>>>>>> 08e654cf
     NDDataArray
     """
 
