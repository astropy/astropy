--- conflicted
+++ resolved
@@ -42,11 +42,8 @@
     cmp = cmp
 else:
     cmp = lambda a, b: (a > b) - (a < b)
-<<<<<<< HEAD
-=======
 
 all_integer_types = integer_types + (np.integer,)
->>>>>>> c0b6b26c
 
 
 class NotifierMixin(object):
