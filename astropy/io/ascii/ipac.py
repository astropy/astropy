--- conflicted
+++ resolved
@@ -36,11 +36,6 @@
 from . import core
 from . import fixedwidth
 from ...utils import OrderedDict
-<<<<<<< HEAD
-=======
-from .core import io, next, izip, any
-import numpy as np
->>>>>>> af0fdf3a
 
 try: 
     from collections import Counter
@@ -139,13 +134,6 @@
         self.data.splitter.delimiter = ' '
         self.data.splitter.delimiter_pad = ''
         self.data.splitter.bookend = True
-<<<<<<< HEAD
-=======
-        self.header.comment = r'\s*\\'
-        self.header.write_comment = r'\\'
-        self.header.col_starts = None
-        self.header.col_ends = None
->>>>>>> af0fdf3a
 
     def write(self, table):
         """Write ``table`` as list of strings.
@@ -178,11 +166,7 @@
                 except TypeError:
                     pass
 
-<<<<<<< HEAD
         #get header and data as strings to find width or each column
-=======
-        #get header and data as strings to find width
->>>>>>> af0fdf3a
         for i, col in enumerate(table.cols):
             col.headwidth = max([len(vals[i]) for vals in self.header.str_vals()])
         # keep those because they take some time to make
@@ -190,10 +174,6 @@
         for i, col in enumerate(table.cols):
             col.width = max([len(vals[i]) for vals in data_str_vals])
 
-<<<<<<< HEAD
-=======
-
->>>>>>> af0fdf3a
         widths = [max(col.width, col.headwidth) for col in table.cols]
 
         # then write table
@@ -211,13 +191,10 @@
     delimiter = '|'
     delimiter_pad = ''
     skipinitialspace = False
-<<<<<<< HEAD
     comment = r'\s*\\'
     write_comment = r'\\'
     col_starts = None
     col_ends = None
-=======
->>>>>>> af0fdf3a
 
     def join(self, vals, widths):
         pad = self.delimiter_pad or ''
@@ -231,10 +208,6 @@
 
 class IpacHeader(fixedwidth.FixedWidthHeader):
     """IPAC table header"""
-<<<<<<< HEAD
-=======
-    comment = '\\'
->>>>>>> af0fdf3a
     splitter_class = IpacHeaderSplitter
     col_type_map = {'int': core.IntType,
                     'integer': core.IntType,
@@ -254,14 +227,6 @@
     def __init__(self, definition='ignore'):
        
         fixedwidth.FixedWidthHeader.__init__(self)
-
-<<<<<<< HEAD
-=======
-        #self.splitter = IpacHeaderSplitter
-        #self.splitter.process_line = None
-        #self.splitter.process_val = None
-
->>>>>>> af0fdf3a
         if definition in ['ignore', 'left', 'right']:
             self.ipac_definition = definition
         else:
@@ -469,21 +434,11 @@
     def str_vals(self):
         '''return str vals for each in the table'''
         vals_list = []
-
-<<<<<<< HEAD
         # just to make sure
         self._set_col_formats()
         col_str_iters = [col.iter_str_vals() for col in self.cols]
         for vals in core.izip(*col_str_iters):
             vals_list.append(vals)
-=======
-        with self._set_col_formats(self.cols, self.formats):
-            # Col iterator does the formatting defined above so each val is a string
-            # and vals is a tuple of strings for all columns of each row
-            col_str_iters = [col.iter_str_vals() for col in self.cols]
-            for vals in izip(*col_str_iters):
-                vals_list.append(vals)
->>>>>>> af0fdf3a
 
         return vals_list
 
