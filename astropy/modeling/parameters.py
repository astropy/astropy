# Licensed under a 3-clause BSD style license - see LICENSE.rst

"""
This module defines classes that deal with parameters.

It is unlikely users will need to work with these classes directly,
unless they define their own models.
"""


import functools
import numbers
import operator

import numpy as np

from astropy.units import Quantity
from astropy.utils import isiterable, OrderedDescriptor
from .utils import array_repr_oneline
from .utils import get_inputs_and_params


__all__ = ['Parameter', 'InputParameterError', 'ParameterError']


class ParameterError(Exception):
    """Generic exception class for all exceptions pertaining to Parameters."""


class InputParameterError(ValueError, ParameterError):
    """Used for incorrect input parameter values and definitions."""


class ParameterDefinitionError(ParameterError):
    """Exception in declaration of class-level Parameters."""


def _tofloat(value):
    """Convert a parameter to float or float array"""

    if isiterable(value):
        try:
            value = np.asanyarray(value, dtype=float)
        except (TypeError, ValueError):
            # catch arrays with strings or user errors like different
            # types of parameters in a parameter set
            raise InputParameterError(
                "Parameter of {} could not be converted to "
                "float".format(type(value)))
    elif isinstance(value, Quantity):
        # Quantities are fine as is
        pass
    elif isinstance(value, np.ndarray):
        # A scalar/dimensionless array
        value = float(value.item())
    elif isinstance(value, (numbers.Number, np.number)):
        value = float(value)
    elif isinstance(value, bool):
        raise InputParameterError(
            "Expected parameter to be of numerical type, not boolean")
    else:
        raise InputParameterError(
            "Don't know how to convert parameter of {} to "
            "float".format(type(value)))
    return value


# Helpers for implementing operator overloading on Parameter

def _binary_arithmetic_operation(op, reflected=False):
    @functools.wraps(op)
    def wrapper(self, val):

        if self.unit is not None:
            self_value = Quantity(self.value, self.unit)
        else:
            self_value = self.value

        if reflected:
            return op(val, self_value)
        else:
            return op(self_value, val)

    return wrapper


def _binary_comparison_operation(op):
    @functools.wraps(op)
    def wrapper(self, val):

        if self.unit is not None:
            self_value = Quantity(self.value, self.unit)
        else:
            self_value = self.value

        return op(self_value, val)

    return wrapper


def _unary_arithmetic_operation(op):
    @functools.wraps(op)
    def wrapper(self):

        if self.unit is not None:
            self_value = Quantity(self.value, self.unit)
        else:
            self_value = self.value

        return op(self_value)

    return wrapper


class Parameter(OrderedDescriptor):
    """
    Wraps individual parameters.

    Since 4.0 Parameters are no longer descriptors (despite the fact that
    it inherits from OrderedDescriptor) and are based on a new implementation
    of the Parameter class. Parameters now  (as of 4.0) store values locally
    (as instead previously in the associated model)

    This class represents a model's parameter (in a somewhat broad sense). It
    serves a number of purposes:

    1) A type to be recognized by models and treated specially at class
    initialization (i.e., if it is found that there is a class definition
    of a Parameter, the model initializer makes a copy at the instance level).

    2) Managing the handling of allowable parameter values and once defined,
    ensuring updates are consistent with the Parameter definition. This
    includes the optional use of units and quantities as well as tranforming
    values to an internally consistent representation (e.g., from degrees to
    radians through the use of getters and setters).

    3) Holding attributes of parameters relevant to fitting, such as whether
    the parameter may be varied in fitting, or whether there are constraints
    that must be satisfied.



    See :ref:`modeling-parameters` for more details.

    Parameters
    ----------
    name : str
        parameter name

        .. warning::

            The fact that `Parameter` accepts ``name`` as an argument is an
            implementation detail, and should not be used directly.  When
            defining a new `Model` class, parameter names are always
            automatically defined by the class attribute they're assigned to.
    description : str
        parameter description
    default : float or array
        default value to use for this parameter
    unit : `~astropy.units.Unit`
        if specified, the parameter will be in these units, and when the
        parameter is updated in future, it should be set to a
        :class:`~astropy.units.Quantity` that has equivalent units.
    getter : callable
        a function that wraps the raw (internal) value of the parameter
        when returning the value through the parameter proxy (eg. a
        parameter may be stored internally as radians but returned to the
        user as degrees)
    setter : callable
        a function that wraps any values assigned to this parameter; should
        be the inverse of getter
    fixed : bool
        if True the parameter is not varied during fitting
    tied : callable or False
        if callable is supplied it provides a way to link the value of this
        parameter to another parameter (or some other arbitrary function)
    min : float
        the lower bound of a parameter
    max : float
        the upper bound of a parameter
    bounds : tuple
        specify min and max as a single tuple--bounds may not be specified
        simultaneously with min or max
    """

    constraints = ('fixed', 'tied', 'bounds')
    """
    Types of constraints a parameter can have.  Excludes 'min' and 'max'
    which are just aliases for the first and second elements of the 'bounds'
    constraint (which is represented as a 2-tuple). 'prior' and 'posterior'
    are available for use by user fitters but are not used by any built-in
    fitters as of this writing.
    """

    # Settings for OrderedDescriptor
    _class_attribute_ = '_parameters_'
    _name_attribute_ = '_name'

    def __init__(self, name='', description='', default=None, unit=None,
                 getter=None, setter=None, fixed=False, tied=False, min=None,
                 max=None, bounds=None):
        super().__init__()

        self._model = None
        self._model_required = False
        self._setter = self._create_value_wrapper(setter, None)
        self._getter = self._create_value_wrapper(getter, None)
        self._name = name
        self.__doc__ = self._description = description.strip()

        # We only need to perform this check on unbound parameters
        if isinstance(default, Quantity):
            if unit is not None and not unit.is_equivalent(default.unit):
                raise ParameterDefinitionError(
                    "parameter default {0} does not have units equivalent to "
                    "the required unit {1}".format(default, unit))
            unit = default.unit
            default = default.value

        self._default = default
        self._unit = unit
        # Internal units correspond to raw_units held by the model in the
        # previous implementation. The private _getter and _setter methods
        # use this to convert to and from the public unit defined for the
        # parameter.
        self._internal_unit = None
        if not self._model_required:
            if self._default is not None:
                self.value = self._default
            else:
                self._value = None

        # NOTE: These are *default* constraints--on model instances constraints
        # are taken from the model if set, otherwise the defaults set here are
        # used
        if bounds is not None:
            if min is not None or max is not None:
                raise ValueError(
                    'bounds may not be specified simultaneously with min or '
                    'or max when instantiating Parameter {}'.format(name))
        else:
            bounds = (min, max)

        self._fixed = fixed
        self._tied = tied
        self._bounds = bounds
        self._order = None

        self._validator = None

        # Only Parameters declared as class-level descriptors require
        # and ordering ID

    def __len__(self):
        val = self.value
        if val.shape == ():
            return 1
        else:
            return val.shape[0]

    def __getitem__(self, key):
        value = self.value
        if len(value.shape) == 0:
            # Wrap the value in a list so that getitem can work for sensible
            # indices like [0] and [-1]
            value = [value]
        return value[key]

    def __setitem__(self, key, value):
        # Get the existing value and check whether it even makes sense to
        # apply this index
        oldvalue = self.value

        if isinstance(key, slice):
            if len(oldvalue[key]) == 0:
                raise InputParameterError(
                    "Slice assignment outside the parameter dimensions for "
                    "'{}'".format(self.name))
            for idx, val in zip(range(*key.indices(len(self))), value):
                self.__setitem__(idx, val)
        else:
            try:
                oldvalue[key] = value
            except IndexError:
                raise InputParameterError(
                    "Input dimension {} invalid for {!r} parameter with "
                    "dimension {}".format(key, self.name, value.shape[0]))  # likely wrong

    def __repr__(self):
        args = f"'{self._name}'"
        args += f', value={self.value}'

        if self.unit is not None:
            args += f', unit={self.unit}'

        for cons in self.constraints:
            val = getattr(self, cons)
            if val not in (None, False, (None, None)):
                # Maybe non-obvious, but False is the default for the fixed and
                # tied constraints
                args += f', {cons}={val}'

        return f"{self.__class__.__name__}({args})"

    @property
    def name(self):
        """Parameter name"""

        return self._name

    @property
    def default(self):
        """Parameter default value"""
        return self._default

    @property
    def value(self):
        """The unadorned value proxied by this parameter."""
        if self._getter is None and self._setter is None:
            return np.float64(self._value)
        else:
            # This new implementation uses the names of internal_unit
            # in place of raw_unit used previously. The contrast between
            # internal values and units is that between the public
            # units that the parameter advertises to what it actually
            # uses internally.
            if self.internal_unit:
                return np.float64(self._getter(self._internal_value,
                                  self.internal_unit, self.unit).value)
            elif self._getter:
                return np.float64(self._getter(self._internal_value))
            elif self._setter:
                return np.float64(self._internal_value)

    @value.setter
    def value(self, value):

        if isinstance(value, Quantity):
            raise TypeError("The .value property on parameters should be set"
                            " to unitless values, not Quantity objects. To set"
                            "a parameter to a quantity simply set the "
                            "parameter directly without using .value")
        if self._setter is None:
            self._value = np.array(value, dtype=np.float64)
        else:
            self._internal_value = np.array(self._setter(value),
                                            dtype=np.float64)

    @property
    def unit(self):
        """
        The unit attached to this parameter, if any.

        On unbound parameters (i.e. parameters accessed through the
        model class, rather than a model instance) this is the required/
        default unit for the parameter.
        """

        return self._unit

    @unit.setter
    def unit(self, unit):
        if self.unit is None:
            raise ValueError('Cannot attach units to parameters that were '
                             'not initially specified with units')
        else:
            raise ValueError('Cannot change the unit attribute directly, '
                             'instead change the parameter to a new quantity')

    def _set_unit(self, unit, force=False):
        if force:
            self._unit = unit
        else:
            if unit is None:
                raise ValueError('Cannot attach units to parameters that were '
                                 'not initially specified with units')
            else:
                raise ValueError('Cannot change the unit attribute directly, '
                                 'instead change the parameter to a new quantity')

    @property
    def internal_unit(self):
        """
        Return the internal unit the parameter uses for the internal value stored
        """
        return self._internal_unit

    @internal_unit.setter
    def internal_unit(self, internal_unit):
        """
        Set the unit the parameter will convert the supplied value to the
        representation used internally.
        """
        self._internal_unit = internal_unit

    @property
    def quantity(self):
        """
        This parameter, as a :class:`~astropy.units.Quantity` instance.
        """
        if self.unit is not None:
            return self.value * self.unit
        else:
            return None

    @quantity.setter
    def quantity(self, quantity):
        if not isinstance(quantity, Quantity):
            raise TypeError("The .quantity attribute should be set "
                            "to a Quantity object")
        self.value = quantity.value
        self._unit = quantity.unit

    @property
    def shape(self):
        """The shape of this parameter's value array."""
        if self._setter is None:
            return self._value.shape
        else:
            return self._internal_value.shape

    @shape.setter
    def shape(self, value):
        if isinstance(self.value, np.generic):
            if value != () and value != (1,):
                raise ValueError("Cannot assign this shape to a scalar quantity")
        else:
            self.value.shape = value

    @property
    def size(self):
        """The size of this parameter's value array."""

        return np.size(self.value)

    @property
    def prior(self):
        if self._model is not None:
            prior = self._model._constraints['prior']
            return prior.get(self._name, self._prior)
        else:
            return self._prior

    @prior.setter
    def prior(self, val):
        if self._model is not None:
            self._model._constraints['prior'][self._name] = val
        else:
            raise AttributeError("can't set attribute 'prior' on Parameter "
                                 "definition")

    @property
    def posterior(self):
        if self._model is not None:
            posterior = self._model._constraints['posterior']
            return posterior.get(self._name, self._posterior)
        else:
            return self._posterior

    @posterior.setter
    def posterior(self, val):
        if self._model is not None:
            self._model._constraints['posterior'][self._name] = val
        else:
            raise AttributeError("can't set attribute 'posterior' on Parameter "
                                 "definition")

    @property
    def fixed(self):
        """
        Boolean indicating if the parameter is kept fixed during fitting.
        """

        return self._fixed

    @fixed.setter
    def fixed(self, value):
        """Fix a parameter"""

        if not isinstance(value, bool):
            raise ValueError("Value must be boolean")
        self._fixed = value

    @property
    def tied(self):
        """
        Indicates that this parameter is linked to another one.

        A callable which provides the relationship of the two parameters.
        """

        return self._tied

    @tied.setter
    def tied(self, value):
        """Tie a parameter"""

        if not callable(value) and value not in (False, None):
            raise TypeError("Tied must be a callable or set to False or None")
        self._tied = value

    @property
    def bounds(self):
        """The minimum and maximum values of a parameter as a tuple"""

        return self._bounds

    @bounds.setter
    def bounds(self, value):
        """Set the minimum and maximum values of a parameter from a tuple"""

        _min, _max = value
        if _min is not None:
<<<<<<< HEAD
            if not isinstance(_min, numbers.Number):
                raise TypeError("Min value must be a number")
            _min = float(_min)

        if _max is not None:
            if not isinstance(_max, numbers.Number):
                raise TypeError("Max value must be a number")
            _max = float(_max)
=======
            if not isinstance(_min, (numbers.Number, Quantity)):
                raise TypeError("Min value must be a number or a Quantity")
            if isinstance(_min, Quantity):
                _min = float(_min.value)
            else:
                _min = float(_min)

        if _max is not None:
            if not isinstance(_max, (numbers.Number, Quantity)):
                raise TypeError("Max value must be a number")
            if isinstance(_max, Quantity):
                _max = float(_max.value)
            else:
                _max = float(_max)
>>>>>>> eb33fa83

        self._bounds = (_min, _max)

    @property
    def min(self):
        """A value used as a lower bound when fitting a parameter"""

        return self.bounds[0]

    @min.setter
    def min(self, value):
        """Set a minimum value of a parameter"""

        self.bounds = (value, self.max)

    @property
    def max(self):
        """A value used as an upper bound when fitting a parameter"""

        return self.bounds[1]

    @max.setter
    def max(self, value):
        """Set a maximum value of a parameter."""

        self.bounds = (self.min, value)

    @property
    def validator(self):
        """
        Used as a decorator to set the validator method for a `Parameter`.
        The validator method validates any value set for that parameter.
        It takes two arguments--``self``, which refers to the `Model`
        instance (remember, this is a method defined on a `Model`), and
        the value being set for this parameter.  The validator method's
        return value is ignored, but it may raise an exception if the value
        set on the parameter is invalid (typically an `InputParameterError`
        should be raised, though this is not currently a requirement).

        """

        def validator(func, self=self):
            if callable(func):
                self._validator = func
                return self
            else:
                raise ValueError("This decorator method expects a callable.\n"
                                 "The use of this method as a direct validator is\n"
                                 "deprecated; use the new validate method instead\n")
        return validator

    def validate(self, value):
        if self._validator is not None and self._model is not None:
            self._validator(self._model, value)

    def copy(self, name=None, description=None, default=None, unit=None,
             getter=None, setter=None, fixed=False, tied=False, min=None,
             max=None, bounds=None, prior=None, posterior=None):
        """
        Make a copy of this `Parameter`, overriding any of its core attributes
        in the process (or an exact copy).

        The arguments to this method are the same as those for the `Parameter`
        initializer.  This simply returns a new `Parameter` instance with any
        or all of the attributes overridden, and so returns the equivalent of:

        .. code:: python

            Parameter(self.name, self.description, ...)

        """

        kwargs = locals().copy()
        del kwargs['self']

        for key, value in kwargs.items():
            if value is None:
                # Annoying special cases for min/max where are just aliases for
                # the components of bounds
                if key in ('min', 'max'):
                    continue
                else:
                    if hasattr(self, key):
                        value = getattr(self, key)
                    elif hasattr(self, '_' + key):
                        value = getattr(self, '_' + key)
                kwargs[key] = value

        return self.__class__(**kwargs)

    @property
    def model(self):
        return self._model

    @model.setter
    def model(self, value):
        self._model = value
        self._setter = self._create_value_wrapper(self._setter, value)
        self._getter = self._create_value_wrapper(self._getter, value)
        if self._model_required:
            if self._default is not None:
                self.value = self._default
            else:
                self._value = None

    @property
    def _raw_value(self):
        """
        Currently for internal use only.

        Like Parameter.value but does not pass the result through
        Parameter.getter.  By design this should only be used from bound
        parameters.

        This will probably be removed are retweaked at some point in the
        process of rethinking how parameter values are stored/updated.
        """
        if self._setter:
            return self._internal_value
        else:
            return self.value

    def _create_value_wrapper(self, wrapper, model):
        """Wraps a getter/setter function to support optionally passing in
        a reference to the model object as the second argument.
        If a model is tied to this parameter and its getter/setter supports
        a second argument then this creates a partial function using the model
        instance as the second argument.
        """

        if isinstance(wrapper, np.ufunc):
            if wrapper.nin != 1:
                raise TypeError("A numpy.ufunc used for Parameter "
                                "getter/setter may only take one input "
                                "argument")
        elif wrapper is None:
            # Just allow non-wrappers to fall through silently, for convenience
            return None
        else:
            inputs, params = get_inputs_and_params(wrapper)
            nargs = len(inputs)

            if nargs == 1:
                pass
            elif nargs == 2:
                self._model_required = True
                if model is not None:
                    # Don't make a partial function unless we're tied to a
                    # specific model instance
                    model_arg = inputs[1].name
                    wrapper = functools.partial(wrapper, **{model_arg: model})
            else:
                raise TypeError("Parameter getter/setter must be a function "
                                "of either one or two arguments")

        return wrapper

    def __array__(self, dtype=None):
        # Make np.asarray(self) work a little more straightforwardly
        arr = np.asarray(self.value, dtype=dtype)

        if self.unit is not None:
            arr = Quantity(arr, self.unit, copy=False)

        return arr

    def __bool__(self):
        return bool(self.value)

    __add__ = _binary_arithmetic_operation(operator.add)
    __radd__ = _binary_arithmetic_operation(operator.add, reflected=True)
    __sub__ = _binary_arithmetic_operation(operator.sub)
    __rsub__ = _binary_arithmetic_operation(operator.sub, reflected=True)
    __mul__ = _binary_arithmetic_operation(operator.mul)
    __rmul__ = _binary_arithmetic_operation(operator.mul, reflected=True)
    __pow__ = _binary_arithmetic_operation(operator.pow)
    __rpow__ = _binary_arithmetic_operation(operator.pow, reflected=True)
    __div__ = _binary_arithmetic_operation(operator.truediv)
    __rdiv__ = _binary_arithmetic_operation(operator.truediv, reflected=True)
    __truediv__ = _binary_arithmetic_operation(operator.truediv)
    __rtruediv__ = _binary_arithmetic_operation(operator.truediv,
                                                reflected=True)
    __eq__ = _binary_comparison_operation(operator.eq)
    __ne__ = _binary_comparison_operation(operator.ne)
    __lt__ = _binary_comparison_operation(operator.lt)
    __gt__ = _binary_comparison_operation(operator.gt)
    __le__ = _binary_comparison_operation(operator.le)
    __ge__ = _binary_comparison_operation(operator.ge)
    __neg__ = _unary_arithmetic_operation(operator.neg)
    __abs__ = _unary_arithmetic_operation(operator.abs)


def param_repr_oneline(param):
    """
    Like array_repr_oneline but works on `Parameter` objects and supports
    rendering parameters with units like quantities.
    """

    out = array_repr_oneline(param.value)
    if param.unit is not None:
        out = f'{out} {param.unit!s}'
    return out<|MERGE_RESOLUTION|>--- conflicted
+++ resolved
@@ -511,16 +511,6 @@
 
         _min, _max = value
         if _min is not None:
-<<<<<<< HEAD
-            if not isinstance(_min, numbers.Number):
-                raise TypeError("Min value must be a number")
-            _min = float(_min)
-
-        if _max is not None:
-            if not isinstance(_max, numbers.Number):
-                raise TypeError("Max value must be a number")
-            _max = float(_max)
-=======
             if not isinstance(_min, (numbers.Number, Quantity)):
                 raise TypeError("Min value must be a number or a Quantity")
             if isinstance(_min, Quantity):
@@ -535,7 +525,6 @@
                 _max = float(_max.value)
             else:
                 _max = float(_max)
->>>>>>> eb33fa83
 
         self._bounds = (_min, _max)
 
