# Licensed under a 3-clause BSD style license - see LICENSE.rst
# pylint: disable=invalid-name

import platform
import types
import warnings
from contextlib import nullcontext

import numpy as np
import pytest
from numpy.random import default_rng
from numpy.testing import assert_allclose

from astropy.modeling import fitting, models
from astropy.modeling.core import Fittable1DModel
from astropy.modeling.parameters import Parameter
from astropy.utils import minversion
<<<<<<< HEAD
from astropy.utils.compat.numpycompat import NUMPY_LT_2_0
=======
>>>>>>> 3ccb94fd
from astropy.utils.compat.optional_deps import HAS_SCIPY
from astropy.utils.exceptions import AstropyUserWarning

SCIPY_LT_1_11_2 = not minversion("scipy", "1.11.2") if HAS_SCIPY else True

fitters = [
    fitting.LevMarLSQFitter,
    fitting.TRFLSQFitter,
    fitting.LevMarLSQFitter,
    fitting.DogBoxLSQFitter,
]


class TestNonLinearConstraints:
    def setup_class(self):
        self.g1 = models.Gaussian1D(10, 14.9, stddev=0.3)
        self.g2 = models.Gaussian1D(10, 13, stddev=0.4)
        self.x = np.arange(10, 20, 0.1)
        self.y1 = self.g1(self.x)
        self.y2 = self.g2(self.x)
        rsn = default_rng(1234567890)
        self.n = rsn.standard_normal(100)
        self.ny1 = self.y1 + 2 * self.n
        self.ny2 = self.y2 + 2 * self.n

    @pytest.mark.skipif(not HAS_SCIPY, reason="requires scipy")
    @pytest.mark.parametrize("fitter", fitters)
    def test_fixed_par(self, fitter):
        fitter = fitter()

        g1 = models.Gaussian1D(10, mean=14.9, stddev=0.3, fixed={"amplitude": True})
        model = fitter(g1, self.x, self.ny1)
        assert model.amplitude.value == 10

    @pytest.mark.skipif(not HAS_SCIPY, reason="requires scipy")
    @pytest.mark.parametrize("fitter", fitters)
    def test_tied_par(self, fitter):
        fitter = fitter()

        def tied(model):
            mean = 50 * model.stddev
            return mean

        g1 = models.Gaussian1D(10, mean=14.9, stddev=0.3, tied={"mean": tied})
        model = fitter(g1, self.x, self.ny1)
        assert_allclose(model.mean.value, 50 * model.stddev, rtol=10 ** (-5))

    @pytest.mark.skipif(not HAS_SCIPY, reason="requires scipy")
    def test_joint_fitter(self):
        from scipy import optimize

        g1 = models.Gaussian1D(10, 14.9, stddev=0.3)
        g2 = models.Gaussian1D(10, 13, stddev=0.4)
        jf = fitting.JointFitter(
            [g1, g2], {g1: ["amplitude"], g2: ["amplitude"]}, [9.8]
        )
        x = np.arange(10, 20, 0.1)
        y1 = g1(x)
        y2 = g2(x)
        n = np.random.randn(100)
        ny1 = y1 + 2 * n
        ny2 = y2 + 2 * n
        jf(x, ny1, x, ny2)
        p1 = [14.9, 0.3]
        p2 = [13, 0.4]
        A = 9.8
        p = np.r_[A, p1, p2]

        def compmodel(A, p, x):
            return A * np.exp(-0.5 / p[1] ** 2 * (x - p[0]) ** 2)

        def errf(p, x1, y1, x2, y2):
            return np.ravel(
                np.r_[compmodel(p[0], p[1:3], x1) - y1, compmodel(p[0], p[3:], x2) - y2]
            )

        fitparams, _ = optimize.leastsq(errf, p, args=(x, ny1, x, ny2))
        assert_allclose(jf.fitparams, fitparams, rtol=10 ** (-5))
        assert_allclose(g1.amplitude.value, g2.amplitude.value)

    @pytest.mark.skipif(not HAS_SCIPY, reason="requires scipy")
    @pytest.mark.parametrize("fitter", fitters)
    def test_no_constraints(self, fitter):
        from scipy import optimize

        fitter = fitter()

        g1 = models.Gaussian1D(9.9, 14.5, stddev=0.3)

        def func(p, x):
            return p[0] * np.exp(-0.5 / p[2] ** 2 * (x - p[1]) ** 2)

        def errf(p, x, y):
            return func(p, x) - y

        p0 = [9.9, 14.5, 0.3]
        y = g1(self.x)
        n = np.random.randn(100)
        ny = y + n
        fitpar, s = optimize.leastsq(errf, p0, args=(self.x, ny))
        model = fitter(g1, self.x, ny)
        assert_allclose(model.parameters, fitpar, rtol=5 * 10 ** (-3))


@pytest.mark.skipif(not HAS_SCIPY, reason="requires scipy")
class TestBounds:
    def setup_class(self):
        A = -2.0
        B = 0.5
        self.x = np.linspace(-1.0, 1.0, 100)
        self.y = A * self.x + B + np.random.normal(scale=0.1, size=100)
        # fmt: off
        data = np.array(
            [
                505.0,  556.0,  630.0,  595.0,  561.0,  553.0,  543.0,  496.0,  460.0,  469.0,
                426.0,  518.0,  684.0,  798.0,  830.0,  794.0,  649.0,  706.0,  671.0,  545.0,
                479.0,  454.0,  505.0,  700.0,  1058.0, 1231.0, 1325.0, 997.0,  1036.0, 884.0,
                610.0,  487.0,  453.0,  527.0,  780.0,  1094.0, 1983.0, 1993.0, 1809.0, 1525.0,
                1056.0, 895.0,  604.0,  466.0,  510.0,  678.0,  1130.0, 1986.0, 2670.0, 2535.0,
                1878.0, 1450.0, 1200.0, 663.0,  511.0,  474.0,  569.0,  848.0,  1670.0, 2611.0,
                3129.0, 2507.0, 1782.0, 1211.0, 723.0,  541.0,  511.0,  518.0,  597.0,  1137.0,
                1993.0, 2925.0, 2438.0, 1910.0, 1230.0, 738.0,  506.0,  461.0,  486.0,  597.0,
                733.0,  1262.0, 1896.0, 2342.0, 1792.0, 1180.0, 667.0,  482.0,  454.0,  482.0,
                504.0,  566.0,  789.0,  1194.0, 1545.0, 1361.0, 933.0,  562.0,  418.0,  463.0,
                435.0,  466.0,  528.0,  487.0,  664.0,  799.0,  746.0,  550.0,  478.0,  535.0,
                443.0,  416.0,  439.0,  472.0,  472.0,  492.0,  523.0,  569.0,  487.0,  441.0,
                428.0
            ]
        )
        # fmt: on

        self.data = data.reshape(11, 11)

    @pytest.mark.parametrize("fitter", fitters)
    def test_bounds_lsq(self, fitter):
        fitter = fitter()

        guess_slope = 1.1
        guess_intercept = 0.0
        bounds = {"slope": (-1.5, 5.0), "intercept": (-1.0, 1.0)}
        line_model = models.Linear1D(guess_slope, guess_intercept, bounds=bounds)
        with pytest.warns(AstropyUserWarning, match=r"Model is linear in parameters"):
            model = fitter(line_model, self.x, self.y)
        slope = model.slope.value
        intercept = model.intercept.value
        assert slope + 10**-5 >= bounds["slope"][0]
        assert slope - 10**-5 <= bounds["slope"][1]
        assert intercept + 10**-5 >= bounds["intercept"][0]
        assert intercept - 10**-5 <= bounds["intercept"][1]

    def test_bounds_slsqp(self):
        guess_slope = 1.1
        guess_intercept = 0.0
        bounds = {"slope": (-1.5, 5.0), "intercept": (-1.0, 1.0)}
        line_model = models.Linear1D(guess_slope, guess_intercept, bounds=bounds)
        fitter = fitting.SLSQPLSQFitter()
        with pytest.warns(
            AstropyUserWarning, match="consider using linear fitting methods"
        ):
            model = fitter(line_model, self.x, self.y)

        slope = model.slope.value
        intercept = model.intercept.value
        assert slope + 10**-5 >= bounds["slope"][0]
        assert slope - 10**-5 <= bounds["slope"][1]
        assert intercept + 10**-5 >= bounds["intercept"][0]
        assert intercept - 10**-5 <= bounds["intercept"][1]

    @pytest.mark.filterwarnings("ignore:The fit may be unsuccessful")
    @pytest.mark.parametrize("fitter", fitters)
    def test_bounds_gauss2d_lsq(self, fitter):
        fitter = fitter()

        X, Y = np.meshgrid(np.arange(11), np.arange(11))
        bounds = {
            "x_mean": [0.0, 11.0],
            "y_mean": [0.0, 11.0],
            "x_stddev": [1.0, 4],
            "y_stddev": [1.0, 4],
        }
        gauss = models.Gaussian2D(
            amplitude=10.0,
            x_mean=5.0,
            y_mean=5.0,
            x_stddev=4.0,
            y_stddev=4.0,
            theta=0.5,
            bounds=bounds,
        )
        if isinstance(fitter, fitting.TRFLSQFitter):
            ctx = np.errstate(invalid="ignore", divide="ignore")
        else:
<<<<<<< HEAD
            ctx2 = nullcontext()
            if isinstance(fitter, fitting.TRFLSQFitter):
                ctx = np.errstate(invalid="ignore", divide="ignore")
                if not NUMPY_LT_2_0 or not SCIPY_LT_1_11_2:
                    ctx2 = pytest.warns(
                        AstropyUserWarning, match="The fit may be unsuccessful"
                    )
            else:
                ctx = nullcontext()
            with ctx, ctx2:
                model = fitter(gauss, X, Y, self.data)
=======
            ctx = nullcontext()
        with ctx:
            model = fitter(gauss, X, Y, self.data)
>>>>>>> 3ccb94fd
        x_mean = model.x_mean.value
        y_mean = model.y_mean.value
        x_stddev = model.x_stddev.value
        y_stddev = model.y_stddev.value
        assert x_mean + 10**-5 >= bounds["x_mean"][0]
        assert x_mean - 10**-5 <= bounds["x_mean"][1]
        assert y_mean + 10**-5 >= bounds["y_mean"][0]
        assert y_mean - 10**-5 <= bounds["y_mean"][1]
        assert x_stddev + 10**-5 >= bounds["x_stddev"][0]
        assert x_stddev - 10**-5 <= bounds["x_stddev"][1]
        assert y_stddev + 10**-5 >= bounds["y_stddev"][0]
        assert y_stddev - 10**-5 <= bounds["y_stddev"][1]

    def test_bounds_gauss2d_slsqp(self):
        X, Y = np.meshgrid(np.arange(11), np.arange(11))
        bounds = {
            "x_mean": [0.0, 11.0],
            "y_mean": [0.0, 11.0],
            "x_stddev": [1.0, 4],
            "y_stddev": [1.0, 4],
        }
        gauss = models.Gaussian2D(
            amplitude=10.0,
            x_mean=5.0,
            y_mean=5.0,
            x_stddev=4.0,
            y_stddev=4.0,
            theta=0.5,
            bounds=bounds,
        )
        gauss_fit = fitting.SLSQPLSQFitter()
        # Warning does not appear in all the CI jobs.
        # TODO: Rewrite the test for more consistent warning behavior.
        with warnings.catch_warnings():
            warnings.filterwarnings(
                "ignore",
                message=r".*The fit may be unsuccessful.*",
                category=AstropyUserWarning,
            )
            model = gauss_fit(gauss, X, Y, self.data)
        x_mean = model.x_mean.value
        y_mean = model.y_mean.value
        x_stddev = model.x_stddev.value
        y_stddev = model.y_stddev.value
        assert x_mean + 10**-5 >= bounds["x_mean"][0]
        assert x_mean - 10**-5 <= bounds["x_mean"][1]
        assert y_mean + 10**-5 >= bounds["y_mean"][0]
        assert y_mean - 10**-5 <= bounds["y_mean"][1]
        assert x_stddev + 10**-5 >= bounds["x_stddev"][0]
        assert x_stddev - 10**-5 <= bounds["x_stddev"][1]
        assert y_stddev + 10**-5 >= bounds["y_stddev"][0]
        assert y_stddev - 10**-5 <= bounds["y_stddev"][1]


class TestLinearConstraints:
    def setup_class(self):
        self.p1 = models.Polynomial1D(4)
        self.p1.c0 = 0
        self.p1.c1 = 0
        self.p1.window = [0.0, 9.0]
        self.x = np.arange(10)
        self.y = self.p1(self.x)
        rsn = default_rng(1234567890)
        self.n = rsn.standard_normal(10)
        self.ny = self.y + self.n

    def test(self):
        self.p1.c0.fixed = True
        self.p1.c1.fixed = True
        pfit = fitting.LinearLSQFitter()
        model = pfit(self.p1, self.x, self.y)
        assert_allclose(self.y, model(self.x))


# Test constraints as parameter properties


def test_set_fixed_1():
    gauss = models.Gaussian1D(amplitude=20, mean=2, stddev=1)
    gauss.mean.fixed = True
    assert gauss.fixed == {"amplitude": False, "mean": True, "stddev": False}


def test_set_fixed_2():
    gauss = models.Gaussian1D(amplitude=20, mean=2, stddev=1, fixed={"mean": True})
    assert gauss.mean.fixed is True


def test_set_tied_1():
    def tie_amplitude(model):
        return 50 * model.stddev

    gauss = models.Gaussian1D(amplitude=20, mean=2, stddev=1)
    gauss.amplitude.tied = tie_amplitude
    assert gauss.amplitude.tied is not False
    assert isinstance(gauss.tied["amplitude"], types.FunctionType)


def test_set_tied_2():
    def tie_amplitude(model):
        return 50 * model.stddev

    gauss = models.Gaussian1D(
        amplitude=20, mean=2, stddev=1, tied={"amplitude": tie_amplitude}
    )
    assert gauss.amplitude.tied


def test_unset_fixed():
    gauss = models.Gaussian1D(amplitude=20, mean=2, stddev=1, fixed={"mean": True})
    gauss.mean.fixed = False
    assert gauss.fixed == {"amplitude": False, "mean": False, "stddev": False}


def test_unset_tied():
    def tie_amplitude(model):
        return 50 * model.stddev

    gauss = models.Gaussian1D(
        amplitude=20, mean=2, stddev=1, tied={"amplitude": tie_amplitude}
    )
    gauss.amplitude.tied = False
    assert gauss.tied == {"amplitude": False, "mean": False, "stddev": False}


def test_set_bounds_1():
    gauss = models.Gaussian1D(
        amplitude=20, mean=2, stddev=1, bounds={"stddev": (0, None)}
    )
    assert gauss.bounds == {
        "amplitude": (None, None),
        "mean": (None, None),
        "stddev": (0.0, None),
    }


def test_set_bounds_2():
    gauss = models.Gaussian1D(amplitude=20, mean=2, stddev=1)
    gauss.stddev.min = 0.0
    assert gauss.bounds == {
        "amplitude": (None, None),
        "mean": (None, None),
        "stddev": (0.0, None),
    }


def test_unset_bounds():
    gauss = models.Gaussian1D(amplitude=20, mean=2, stddev=1, bounds={"stddev": (0, 2)})
    gauss.stddev.min = None
    gauss.stddev.max = None
    assert gauss.bounds == {
        "amplitude": (None, None),
        "mean": (None, None),
        "stddev": (None, None),
    }


def test_default_constraints():
    """Regression test for https://github.com/astropy/astropy/issues/2396

    Ensure that default constraints defined on parameters are carried through
    to instances of the models those parameters are defined for.
    """

    class MyModel(Fittable1DModel):
        a = Parameter(default=1)
        b = Parameter(default=0, min=0, fixed=True)

        @staticmethod
        def evaluate(x, a, b):
            return x * a + b

    assert MyModel.a.default == 1
    assert MyModel.b.default == 0
    assert MyModel.b.min == 0
    assert MyModel.b.bounds == (0, None)
    assert MyModel.b.fixed is True

    m = MyModel()
    assert m.a.value == 1
    assert m.b.value == 0
    assert m.b.min == 0
    assert m.b.bounds == (0, None)
    assert m.b.fixed is True
    assert m.bounds == {"a": (None, None), "b": (0, None)}
    assert m.fixed == {"a": False, "b": True}

    # Make a model instance that overrides the default constraints and values
    m = MyModel(
        3, 4, bounds={"a": (1, None), "b": (2, None)}, fixed={"a": True, "b": False}
    )
    assert m.a.value == 3
    assert m.b.value == 4
    assert m.a.min == 1
    assert m.b.min == 2
    assert m.a.bounds == (1, None)
    assert m.b.bounds == (2, None)
    assert m.a.fixed is True
    assert m.b.fixed is False
    assert m.bounds == {"a": (1, None), "b": (2, None)}
    assert m.fixed == {"a": True, "b": False}


@pytest.mark.skipif(not HAS_SCIPY, reason="requires scipy")
@pytest.mark.filterwarnings(r"ignore:divide by zero encountered.*")
@pytest.mark.parametrize("fitter", fitters)
def test_fit_with_fixed_and_bound_constraints(fitter):
    """
    Regression test for https://github.com/astropy/astropy/issues/2235

    Currently doesn't test that the fit is any *good*--just that parameters
    stay within their given constraints.
    """

    # DogBoxLSQFitter causes failure on s390x, aremel possibly others (not x86_64 or arm64)
    if fitter == fitting.DogBoxLSQFitter and (
        platform.machine() not in ("x86_64", "arm64")
    ):
        pytest.xfail(
            "DogBoxLSQFitter can to be unstable on non-standard platforms leading to "
            "random test failures"
        )

    fitter = fitter()

    m = models.Gaussian1D(
        amplitude=3,
        mean=4,
        stddev=1,
        bounds={"mean": (4, 5)},
        fixed={"amplitude": True},
    )
    x = np.linspace(0, 10, 10)
    y = np.exp(-(x**2) / 2)

    if isinstance(fitter, fitting.TRFLSQFitter):
        ctx = np.errstate(invalid="ignore", divide="ignore")
    else:
        ctx = nullcontext()

    with ctx:
        fitted_1 = fitter(m, x, y)
        assert fitted_1.mean >= 4
        assert fitted_1.mean <= 5
        assert fitted_1.amplitude == 3.0

        m.amplitude.fixed = False
        # Cannot enter np.errstate twice, so we need to indent everything in between.
        _ = fitter(m, x, y)
    # It doesn't matter anymore what the amplitude ends up as so long as the
    # bounds constraint was still obeyed
    assert fitted_1.mean >= 4
    assert fitted_1.mean <= 5


@pytest.mark.skipif(not HAS_SCIPY, reason="requires scipy")
@pytest.mark.parametrize("fitter", fitters)
def test_fit_with_bound_constraints_estimate_jacobian(fitter):
    """
    Regression test for https://github.com/astropy/astropy/issues/2400

    Checks that bounds constraints are obeyed on a custom model that does not
    define fit_deriv (and thus its Jacobian must be estimated for non-linear
    fitting).
    """
    fitter = fitter()

    class MyModel(Fittable1DModel):
        a = Parameter(default=1)
        b = Parameter(default=2)

        @staticmethod
        def evaluate(x, a, b):
            return a * x + b

    m_real = MyModel(a=1.5, b=-3)
    x = np.arange(100)
    y = m_real(x)

    m = MyModel()
    fitted_1 = fitter(m, x, y)

    # This fit should be trivial so even without constraints on the bounds it
    # should be right
    assert np.allclose(fitted_1.a, 1.5)
    assert np.allclose(fitted_1.b, -3)

    m2 = MyModel()
    m2.a.bounds = (-2, 2)
    _ = fitter(m2, x, y)
    assert np.allclose(fitted_1.a, 1.5)
    assert np.allclose(fitted_1.b, -3)

    # Check that the estimated Jacobian was computed (it doesn't matter what
    # the values are so long as they're not all zero.
    if fitter == fitting.LevMarLSQFitter:
        assert np.any(fitter.fit_info["fjac"] != 0)


# https://github.com/astropy/astropy/issues/6014
@pytest.mark.skipif(not HAS_SCIPY, reason="requires scipy")
@pytest.mark.parametrize("fitter", fitters)
def test_gaussian2d_positive_stddev(fitter):
    # This is 2D Gaussian with noise to be fitted, as provided by @ysBach
    fitter = fitter()

    # fmt: off
    test = [
        [-54.33, 13.81, -34.55, 8.95, -143.71, -0.81, 59.25, -14.78, -204.9,
         -30.87, -124.39, 123.53, 70.81, -109.48, -106.77, 35.64, 18.29],
        [-126.19, -89.13, 63.13, 50.74, 61.83, 19.06, 65.7, 77.94, 117.14,
         139.37, 52.57, 236.04, 100.56, 242.28, -180.62, 154.02, -8.03],
        [91.43, 96.45, -118.59, -174.58, -116.49, 80.11, -86.81, 14.62, 79.26,
         7.56, 54.99, 260.13, -136.42, -20.77, -77.55, 174.52, 134.41],
        [33.88, 7.63, 43.54, 70.99, 69.87, 33.97, 273.75, 176.66, 201.94,
         336.34, 340.54, 163.77, -156.22, 21.49, -148.41, 94.88, 42.55],
        [82.28, 177.67, 26.81, 17.66, 47.81, -31.18, 353.23, 589.11, 553.27,
         242.35, 444.12, 186.02, 140.73, 75.2, -87.98, -18.23, 166.74],
        [113.09, -37.01, 134.23, 71.89, 107.88, 198.69, 273.88, 626.63, 551.8,
         547.61, 580.35, 337.8, 139.8, 157.64, -1.67, -26.99, 37.35],
        [106.47, 31.97, 84.99, -125.79, 195.0, 493.65, 861.89, 908.31, 803.9,
         781.01, 532.59, 404.67, 115.18, 111.11, 28.08, 122.05, -58.36],
        [183.62, 45.22, 40.89, 111.58, 425.81, 321.53, 545.09, 866.02, 784.78,
         731.35, 609.01, 405.41, -19.65, 71.2, -140.5, 144.07, 25.24],
        [137.13, -86.95, 15.39, 180.14, 353.23, 699.01, 1033.8, 1014.49,
         814.11, 647.68, 461.03, 249.76, 94.8, 41.17, -1.16, 183.76, 188.19],
        [35.39, 26.92, 198.53, -37.78, 638.93, 624.41, 816.04, 867.28, 697.0,
         491.56, 378.21, -18.46, -65.76, 98.1, 12.41, -102.18, 119.05],
        [190.73, 125.82, 311.45, 369.34, 554.39, 454.37, 755.7, 736.61, 542.43,
         188.24, 214.86, 217.91, 7.91, 27.46, -172.14, -82.36, -80.31],
        [-55.39, 80.18, 267.19, 274.2, 169.53, 327.04, 488.15, 437.53, 225.38,
         220.94, 4.01, -92.07, 39.68, 57.22, 144.66, 100.06, 34.96],
        [130.47, -4.23, 46.3, 101.49, 115.01, 217.38, 249.83, 115.9, 87.36,
         105.81, -47.86, -9.94, -82.28, 144.45, 83.44, 23.49, 183.9],
        [-110.38, -115.98, 245.46, 103.51, 255.43, 163.47, 56.52, 33.82,
         -33.26, -111.29, 88.08, 193.2, -100.68, 15.44, 86.32, -26.44, -194.1],
        [109.36, 96.01, -124.89, -16.4, 84.37, 114.87, -65.65, -58.52, -23.22,
         42.61, 144.91, -209.84, 110.29, 66.37, -117.85, -147.73, -122.51],
        [10.94, 45.98, 118.12, -46.53, -72.14, -74.22, 21.22, 0.39, 86.03,
         23.97, -45.42, 12.05, -168.61, 27.79, 61.81, 84.07, 28.79],
        [46.61, -104.11, 56.71, -90.85, -16.51, -66.45, -141.34, 0.96, 58.08,
         285.29, -61.41, -9.01, -323.38, 58.35, 80.14, -101.22, 145.65]
    ]
    # fmt: on

    g_init = models.Gaussian2D(x_mean=8, y_mean=8)
    if isinstance(fitter, (fitting.TRFLSQFitter, fitting.DogBoxLSQFitter)):
        pytest.xfail("TRFLSQFitter seems to be broken for this test.")

    y, x = np.mgrid[:17, :17]
    g_fit = fitter(g_init, x, y, test)

    # Compare with @ysBach original result:
    # - x_stddev was negative, so its abs value is used for comparison here.
    # - theta is beyond (-90, 90) deg, which doesn't make sense, so ignored.
    assert_allclose(
        [g_fit.amplitude.value, g_fit.y_stddev.value],
        [984.7694929790363, 3.1840618351417307],
        rtol=1.5e-6,
    )
    assert_allclose(g_fit.x_mean.value, 7.198391516587464)
    assert_allclose(g_fit.y_mean.value, 7.49720660088511, rtol=5e-7)
    assert_allclose(g_fit.x_stddev.value, 1.9840185107597297, rtol=2e-6)


@pytest.mark.skipif(not HAS_SCIPY, reason="requires scipy")
@pytest.mark.filterwarnings(r"ignore:Model is linear in parameters.*")
@pytest.mark.parametrize("fitter", fitters)
def test_2d_model(fitter):
    """Issue #6403"""
    from astropy.utils import NumpyRNGContext

    fitter = fitter()

    # 2D model with LevMarLSQFitter
    gauss2d = models.Gaussian2D(10.2, 4.3, 5, 2, 1.2, 1.4)
    X = np.linspace(-1, 7, 200)
    Y = np.linspace(-1, 7, 200)
    x, y = np.meshgrid(X, Y)
    z = gauss2d(x, y)
    w = np.ones(x.size)
    w.shape = x.shape

    with NumpyRNGContext(1234567890):
        n = np.random.randn(x.size)
        n.shape = x.shape
        m = fitter(gauss2d, x, y, z + 2 * n, weights=w)
        assert_allclose(m.parameters, gauss2d.parameters, rtol=0.05)
        m = fitter(gauss2d, x, y, z + 2 * n, weights=None)
        assert_allclose(m.parameters, gauss2d.parameters, rtol=0.05)

        # 2D model with LevMarLSQFitter, fixed constraint
        gauss2d.x_stddev.fixed = True
        m = fitter(gauss2d, x, y, z + 2 * n, weights=w)
        assert_allclose(m.parameters, gauss2d.parameters, rtol=0.05)
        m = fitter(gauss2d, x, y, z + 2 * n, weights=None)
        assert_allclose(m.parameters, gauss2d.parameters, rtol=0.05)

        # Polynomial2D, col_fit_deriv=False
        p2 = models.Polynomial2D(1, c0_0=1, c1_0=1.2, c0_1=3.2)
        z = p2(x, y)
        m = fitter(p2, x, y, z + 2 * n, weights=None)
        assert_allclose(m.parameters, p2.parameters, rtol=0.05)
        m = fitter(p2, x, y, z + 2 * n, weights=w)
        assert_allclose(m.parameters, p2.parameters, rtol=0.05)

        # Polynomial2D, col_fit_deriv=False, fixed constraint
        p2.c1_0.fixed = True
        m = fitter(p2, x, y, z + 2 * n, weights=w)
        assert_allclose(m.parameters, p2.parameters, rtol=0.05)
        m = fitter(p2, x, y, z + 2 * n, weights=None)
        assert_allclose(m.parameters, p2.parameters, rtol=0.05)


def test_set_prior_posterior():
    model = models.Polynomial1D(1)
    model.c0.prior = models.Gaussian1D(2.3, 2, 0.1)
    assert model.c0.prior(2) == 2.3

    model.c0.posterior = models.Linear1D(1, 0.2)
    assert model.c0.posterior(1) == 1.2


def test_set_constraints():
    g = models.Gaussian1D()
    p = models.Polynomial1D(1)

    # Set bounds before model combination
    g.stddev.bounds = (0, 3)
    m = g + p
    assert m.bounds == {
        "amplitude_0": (None, None),
        "mean_0": (None, None),
        "stddev_0": (0.0, 3.0),
        "c0_1": (None, None),
        "c1_1": (None, None),
    }

    # Set bounds on the compound model
    m.stddev_0.bounds = (1, 3)
    assert m.bounds == {
        "amplitude_0": (None, None),
        "mean_0": (None, None),
        "stddev_0": (1.0, 3.0),
        "c0_1": (None, None),
        "c1_1": (None, None),
    }

    # Set the bounds of a Parameter directly in the bounds dict
    m.bounds["stddev_0"] = (4, 5)
    assert m.bounds == {
        "amplitude_0": (None, None),
        "mean_0": (None, None),
        "stddev_0": (4, 5),
        "c0_1": (None, None),
        "c1_1": (None, None),
    }

    # Set the bounds of a Parameter on the child model bounds dict
    g.bounds["stddev"] = (1, 5)
    m = g + p
    assert m.bounds == {
        "amplitude_0": (None, None),
        "mean_0": (None, None),
        "stddev_0": (1, 5),
        "c0_1": (None, None),
        "c1_1": (None, None),
    }<|MERGE_RESOLUTION|>--- conflicted
+++ resolved
@@ -15,10 +15,7 @@
 from astropy.modeling.core import Fittable1DModel
 from astropy.modeling.parameters import Parameter
 from astropy.utils import minversion
-<<<<<<< HEAD
 from astropy.utils.compat.numpycompat import NUMPY_LT_2_0
-=======
->>>>>>> 3ccb94fd
 from astropy.utils.compat.optional_deps import HAS_SCIPY
 from astropy.utils.exceptions import AstropyUserWarning
 
@@ -211,7 +208,6 @@
         if isinstance(fitter, fitting.TRFLSQFitter):
             ctx = np.errstate(invalid="ignore", divide="ignore")
         else:
-<<<<<<< HEAD
             ctx2 = nullcontext()
             if isinstance(fitter, fitting.TRFLSQFitter):
                 ctx = np.errstate(invalid="ignore", divide="ignore")
@@ -223,11 +219,6 @@
                 ctx = nullcontext()
             with ctx, ctx2:
                 model = fitter(gauss, X, Y, self.data)
-=======
-            ctx = nullcontext()
-        with ctx:
-            model = fitter(gauss, X, Y, self.data)
->>>>>>> 3ccb94fd
         x_mean = model.x_mean.value
         y_mean = model.y_mean.value
         x_stddev = model.x_stddev.value
