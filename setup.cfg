--- conflicted
+++ resolved
@@ -90,12 +90,8 @@
     pytest
     scipy>=1.3
     matplotlib>=3.1,!=3.4.0
-<<<<<<< HEAD
     sphinx-changelog>=1.1.2
     packaging
-=======
-    sphinx-changelog>=1.1.0
->>>>>>> 77a75771
 
 [options.package_data]
 * = data/*, data/*/*, data/*/*/*, data/*/*/*/*, data/*/*/*/*/*, data/*/*/*/*/*/*
