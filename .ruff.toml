extend = "pyproject.toml"
ignore = [
    # NOTE: to find a good code to fix, run:
    # ruff --select="ALL" --statistics astropy/<subpackage>

    # flake8-annotations (ANN) : static typing
    # TODO: revisit this when Astropy implements typing.
    "ANN",

    # flake8-unused-arguments (ARG)
    "ARG001",  # unused-function-argument
    "ARG002",  # unused-method-argument
    "ARG003",  # unused-class-method-argument
    "ARG004",  # unused-static-method-argument
    "ARG005",  # unused-lambda-argument

    # flake8-bugbear (B)
    "B006",  # MutableArgumentDefault
    "B007",  # UnusedLoopControlVariable
    "B023",  # FunctionUsesLoopVariable
    "B028",  # No-explicit-stacklevel
    "B904",  # RaiseWithoutFromInsideExcept
    "B905",  # ZipWithoutExplicitStrict   # requires 3.10+

    # flake8-blind-except (BLE)
    "BLE001",  # blind-except

    # mccabe (C90) : code complexity
    # TODO: configure maximum allowed complexity.
    "C901",  # McCabeComplexity

    # pydocstyle (D)
    # Missing Docstrings
    "D100",  # undocumented-public-module
    "D101",  # undocumented-public-class
    "D103",  # undocumented-public-function
    "D104",  # undocumented-public-package
    "D205",  # blank-line-after-summary
    # Quotes Issues
    "D300",  # triple-single-quotes
    "D301",  # escape-sequence-in-docstring
    # Docstring Content Issues
    "D403",  # first-line-capitalized
    "D404",  # docstring-starts-with-this
    "D401",  # non-imperative-mood.
    "D414",  # empty-docstring-section
    "D419",  # docstring is empty

    # flake8-datetimez (DTZ)
    "DTZ001",  # call-datetime-without-tzinfo
    "DTZ005",  # call-datetime-now-without-tzinfo

    # pycodestyle (E, W)
    "E501",  # line-too-long
    "E721",  # type-comparison
    "E731",  # lambda-assignment

    # flake8-errmsg (EM)  : nicer error tracebacks
    "EM101",   # raw-string-in-exception
    "EM102",   # f-string-in-exception
    "EM103",   # dot-format-in-exception

    # eradicate (ERA)
    # NOTE: be careful that developer notes are kept.
    "ERA001",  # commented-out-code

    # flake8-executable (EXE)
    "EXE002",  # shebang-missing-executable-file

    # Pyflakes (F)
    "F841",  # unused-variable

    # flake8-boolean-trap (FBT)  : boolean flags should be kwargs, not args
    # NOTE: a good thing to fix, but changes API.
    "FBT001",  # boolean-positional-arg-in-function-definition
    "FBT002",  # boolean-default-value-in-function-definition
    "FBT003",  # boolean-positional-value-in-function-call

    # flake8-fixme (FIX)
    "FIX001",  # Line contains FIXME.  this should be fixed or at least FIXME replaced with TODO
    "FIX004",  # Line contains HACK. replace HACK with NOTE.

    # flake8-import-conventions (ICN)  : use conventional import aliases
    "ICN001",  # import-conventions

    # pep8-naming (N)
    # NOTE: some of these can/should be fixed, but this changes the API.
    "N801",  # invalid-class-name
    "N802",  # invalid-function-name
    "N803",  # invalid-argument-name
    "N804",  # invalid-first-argument-name-for-class-method
    "N805",  # invalid-first-argument-name-for-method
    "N807",  # dunder-function-name
    "N813",  # camelcase-imported-as-lowercase
    "N815",  # mixed-case-variable-in-class-scope
    "N816",  # mixed-case-variable-in-global-scope
    "N818",  # error-suffix-on-exception-name

    # NumPy-specific rules (NPY)
    "NPY002", # Replace legacy `np.random.rand` call with `np.random.Generator`  (2023-05-03)

    # Perflint (PERF)
    "PERF203",  # `try`-`except` within a loop incurs performance overhead
    "PERF401",  # Use a list comprehension to create a transformed list

    # pygrep-hooks (PGH)
    "PGH001",  # eval

    # Pylint (PLC, PLE, PLR, PLW)
    "PLE0101",  # return-in-init
    "PLR0124",  # Name compared with itself
    "PLR0402",  # ConsiderUsingFromImport
    "PLR0911",  # too-many-return-statements
    "PLR0912",  # too-many-branches
    "PLR0913",  # too-many-args
    "PLR0915",  # too-many-statements
    "PLR1714",  # Consider merging multiple comparisons
    "PLR2004",  # MagicValueComparison
    "PLR5501",  # collapsible-else-if
    "PLW0603",  # global-statement
    "PLW2901",  # redefined-loop-name

    # flake8-pytest-style (PT)
    "PT001",   # pytest-fixture-incorrect-parentheses-style
    "PT003",   # pytest-extraneous-scope-function
    "PT004",   # pytest-missing-fixture-name-underscore
    "PT006",   # pytest-parametrize-names-wrong-type
    "PT007",   # pytest-parametrize-values-wrong-type
    "PT011",   # pytest-raises-too-broad
    "PT012",   # pytest-raises-with-multiple-statements
    "PT017",   # pytest-assert-in-exceptinstead
    "PT018",   # pytest-composite-assertion
    "PT022",   # pytest-useless-yield-fixture
    "PT023",   # pytest-incorrect-mark-parentheses-style

    # flake8-use-pathlib (PTH)
    "PTH100",  # os-path-abspath
    "PTH101",  # os-chmod
    "PTH102",  # os-mkdir
    "PTH103",  # os-makedirs
    "PTH104",  # os-rename
    "PTH107",  # os-remove
    "PTH108",  # os-unlink
    "PTH109",  # os-getcwd
    "PTH110",  # os-path-exists
    "PTH111",  # os-path-expanduser
    "PTH112",  # os-path-isdir
    "PTH113",  # os-path-isfile
    "PTH118",  # os-path-join
    "PTH119",  # os-path-basename
    "PTH120",  # os-path-dirname
    "PTH122",  # os-path-splitext
    "PTH123",  # builtin-open
    "PTH202",  # `os.path.getsize` should be replaced by `Path.stat().st_size`
    "PTH207",  # Replace `glob` with `Path.glob` or `Path.rglob`

    # flake8-return (RET)
    "RET501",  # unnecessary-return-none
    "RET502",  # implicit-return-value
    "RET503",  # implicit-return
    "RET504",  # unnecessary-assign
    "RET505",  # superfluous-else-return
    "RET506",  # superfluous-else-raise
    "RET507",  # superfluous-else-continue

    # flake8-raise (RSE)
    "RSE102",  # unnecessary-paren-on-raise-exception

    # Ruff-specific rules (RUF)
    "RUF001",  # ambiguous-unicode-character-string
    "RUF002",  # ambiguous-unicode-character-docstring
    "RUF010",  # use conversion in f-string
    "RUF012",  # Mutable class attributes should be annotated with `typing.ClassVar`

    # flake8-bandit (S)
    "S101",  # Use of `assert` detected
    "S105",  # hardcoded-password-string
    "S110",  # try-except-pass
    "S112",  # try-except-continue
    "S301",  # suspicious-pickle-usage
    "S307",  # Use of possibly insecure function; consider using `ast.literal_eval`
    "S311",  # suspicious-non-cryptographic-randomness
    "S324",  # hashlib-insecure-hash-function
    "S506",  # UnsafeYAMLLoad
    "S310",  # Suspicious-url-open-usage
    "S603",  # `subprocess` call: check for execution of untrusted input
    "S607",  # Starting a process with a partial executable path

    # flake8-simplify (SIM)
    "SIM102",  # NestedIfStatements
    "SIM105",  # UseContextlibSuppress
    "SIM108",  # UseTernaryOperator
    "SIM114",  # if-with-same-arms
    "SIM115",  # OpenFileWithContextHandler
    "SIM117",  # MultipleWithStatements
    "SIM118",  # KeyInDict
    "SIM201",  # NegateEqualOp
    "SIM300",  # yoda condition

    # flake8-print (T20)
    "T201",  # PrintUsed

    # flake8-todos (TD)
    "TD001",  # Invalid TODO tag
    "TD003",  # Missing issue link on the line following this TODO
    "TD004",  # Missing colon in TODO
    "TD007",  # Missing space after colon in TODO

    # tryceratops (TRY)
    "TRY002",  # raise-vanilla-class
    "TRY003",  # raise-vanilla-args
    "TRY004",  # prefer-type-error
    "TRY200",  # reraise-no-cause
    "TRY201",  # verbose-raise
    "TRY300",  # Consider `else` block
    "TRY301",  # raise-within-try

    # flake8-quotes (Q)
    "Q000",  # use double quotes
]
unfixable = [
    "E711"  # NoneComparison. Hard to fix b/c numpy has it's own None.
]

[extend-per-file-ignores]
"__init__.py" = ["E402", "F401", "F403"]
"test_*.py" = [
    "RUF015",  # Prefer next({iterable}) over single element slice
]
# TODO: fix these, on a per-subpackage basis.
# When a general exclusion is being fixed, but it affects many subpackages, it
# is better to fix for subpackages individually. The general exclusion should be
# copied to these subpackage sections and fixed there.
"astropy/__init__.py" = ["C408"]
"astropy/config/*" = [
    "PTH114",  # os-path-islink
    "PTH206",  # Replace `.split(os.sep)` with `Path.parts`
]
"astropy/constants/*" = ["N817"]  # camelcase-imported-as-acronym
"astropy/convolution/*" = []
"astropy/coordinates/*" = [
    "C408",  # unnecessary-collection-call
    "DTZ007",  # call-datetime-strptime-without-zone
]
"astropy/cosmology/*" = [
    "C408",  # unnecessary-collection-call
    "PT019",   # pytest-fixture-param-without-value
]
"astropy/io/*" = [
    "G001",  # logging-string-format
    "G004",  # logging-f-string
    "PIE790",  # unnecessary-pass
    "PTH116",  # os-stat
    "SLOT000",  # Subclasses of `str` should define `__slots__`
    "TD005",  # Missing issue description after `TODO`
    "TRY400",  # error-instead-of-exception
]
"astropy/logger.py" = ["C408"]
"astropy/modeling/*" = [
    "C408",  # unnecessary-collection-call
    "SLOT001",  # Subclasses of `tuple` should define `__slots__`
]
"astropy/nddata/*" = ["C408"]
"astropy/samp/*" = []
"astropy/stats/*" = []
"astropy/table/*" = [
    "C408",  # unnecessary-collection-call
    "PIE790",  # unnecessary-pass
    "S605",  # Starting a process with a shell, possible injection detected
]
"astropy/tests/*" = ["C408"]
"astropy/time/*" = [
    "C408",  # unnecessary-collection-call
    "FIX003",  # Line contains XXX.  replace XXX with TODO
    "PIE790",  # unnecessary-pass
    "PIE794",  # duplicate-class-field-definition
]
"astropy/timeseries/*" = ["C408"]
"astropy/units/*" = [
    "C408",  # unnecessary-collection-call
    "F821",  # undefined-name
    "N812",  # lowercase-imported-as-non-lowercase
    "PIE790",  # unnecessary-pass
]
"astropy/uncertainty/*" = ["C408", "PIE790"]
<<<<<<< HEAD
"astropy/utils/*" = ["C408", "PIE790"]
"astropy/visualization/*" = ["C408", "PIE790"]
"astropy/wcs/*" = ["C408", "F821", "PIE790"]
=======
"astropy/utils/*" = [
    "C408",  # unnecessary-collection-call
    "N811",  # constant-imported-as-non-constant
    "PIE790",  # unnecessary-pass
    "S321",  # Suspicious-ftp-lib-usage
]
"astropy/visualization/*" = ["B015", "C408", "PIE790"]
"astropy/wcs/*" = [
    "C408",  # unnecessary-collection-call
    "F821",  # undefined-name
    "PIE790",  # unnecessary-pass
    "S608",  # Posslibe SQL injection
    "SIM202",  # NegateNotEqualOp
]
>>>>>>> 1ae27848
"docs/*" = []
"examples/coordinates/*" = []<|MERGE_RESOLUTION|>--- conflicted
+++ resolved
@@ -283,18 +283,13 @@
     "PIE790",  # unnecessary-pass
 ]
 "astropy/uncertainty/*" = ["C408", "PIE790"]
-<<<<<<< HEAD
-"astropy/utils/*" = ["C408", "PIE790"]
+"astropy/utils/*" = [
+    "C408",  # unnecessary-collection-call
+    "N811",  # constant-imported-as-non-constant
+    "PIE790",  # unnecessary-pass
+    "S321",  # Suspicious-ftp-lib-usage
+]
 "astropy/visualization/*" = ["C408", "PIE790"]
-"astropy/wcs/*" = ["C408", "F821", "PIE790"]
-=======
-"astropy/utils/*" = [
-    "C408",  # unnecessary-collection-call
-    "N811",  # constant-imported-as-non-constant
-    "PIE790",  # unnecessary-pass
-    "S321",  # Suspicious-ftp-lib-usage
-]
-"astropy/visualization/*" = ["B015", "C408", "PIE790"]
 "astropy/wcs/*" = [
     "C408",  # unnecessary-collection-call
     "F821",  # undefined-name
@@ -302,6 +297,5 @@
     "S608",  # Posslibe SQL injection
     "SIM202",  # NegateNotEqualOp
 ]
->>>>>>> 1ae27848
 "docs/*" = []
 "examples/coordinates/*" = []