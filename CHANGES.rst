1.0 (unreleased)
----------------

New Features
^^^^^^^^^^^^

- ``astropy.config``

- ``astropy.constants``

- ``astropy.convolution``

- ``astropy.coordinates``

- ``astropy.cosmology``

<<<<<<< HEAD
=======
  - Add baryonic matter density and dark matter only density parameters
    to cosmology objects [#2757].

>>>>>>> 6954a7e6
  - Add a ``clone`` method to cosmology objects to allow copies
    of cosmological objects to be created with the specified variables
    modified [#2592].

- ``astropy.io.ascii``

- ``astropy.io.fits``

- ``astropy.io.misc``

- ``astropy.io.registry``

- ``astropy.io.votable``

- ``astropy.modeling``

- ``astropy.nddata``

- ``astropy.stats``

- ``astropy.sphinx``

- ``astropy.table``

- ``astropy.time``

- ``astropy.units``

- ``astropy.utils``

- ``astropy.vo``

- ``astropy.wcs``

API Changes
^^^^^^^^^^^

- ``astropy.config``

- ``astropy.constants``

- ``astropy.convolution``

- ``astropy.coordinates``

- ``astropy.cosmology``

- ``astropy.io.ascii``

- ``astropy.io.fits``

- ``astropy.io.misc``

- ``astropy.io.registry``

- ``astropy.io.votable``

- ``astropy.modeling``

- ``astropy.nddata``

- ``astropy.stats``

- ``astropy.table``

- ``astropy.time``

- ``astropy.units``

- ``astropy.utils``

- ``astropy.vo``

- ``astropy.wcs``

Bug Fixes
^^^^^^^^^

- ``astropy.config``

- ``astropy.constants``

- ``astropy.convolution``

- ``astropy.coordinates``

- ``astropy.cosmology``

- ``astropy.io.ascii``

- ``astropy.io.fits``

- ``astropy.io.misc``

- ``astropy.io.registry``

- ``astropy.io.votable``

- ``astropy.modeling``

- ``astropy.nddata``

- ``astropy.stats``

- ``astropy.table``

- ``astropy.time``

- ``astropy.units``

- ``astropy.utils``

- ``astropy.vo``

- ``astropy.wcs``

Other Changes and Additions
^^^^^^^^^^^^^^^^^^^^^^^^^^^


0.4.1 (unreleased)
------------------

Bug Fixes
^^^^^^^^^

- ``astropy.config``

- ``astropy.constants``

- ``astropy.convolution``

- ``astropy.coordinates``

  - ``Distance`` can now take a list of quantities. [#2261]

- ``astropy.cosmology``

- ``astropy.io.ascii``

- ``astropy.io.fits``

- ``astropy.io.misc``

- ``astropy.io.registry``

- ``astropy.io.votable``

- ``astropy.modeling``

- ``astropy.nddata``

- ``astropy.stats``

- ``astropy.table``

- ``astropy.time``

- ``astropy.units``

  - By default, ``Quantity`` and its subclasses will now convert to float also
    numerical types such as ``decimal.Decimal``, which are stored as objects
    by numpy. [#1419]

- ``astropy.utils``

- ``astropy.vo``

- ``astropy.wcs``

  - Fixed a memory leak when ``astropy.wcs.WCS`` objects are copied
    [#2754]

Other Changes and Additions
^^^^^^^^^^^^^^^^^^^^^^^^^^^

- General improvements to documentation and docstrings [#2722, #2728, #2742]

0.4 (2014-07-16)
----------------

New Features
^^^^^^^^^^^^

- ``astropy.constants``

  - Added ``b_wien`` to represent Wien wavelength displacement law constant.
    [#2194]

- ``astropy.convolution``

  - Changed the input parameter in ``Gaussian1DKernel`` and
    ``Gaussian2DKernel`` from ``width`` to ``stddev`` [#2085].

- ``astropy.coordinates``

  - The coordinates package has undergone major changes to implement
    `APE5 <https://github.com/astropy/astropy-APEs/blob/master/APE5.rst>`_ .
    These include backwards-incompatible changes, as the underlying framework
    has changed substantially. See the APE5 text and the package documentation
    for more details. [#2422]

  - A ``position_angle`` method has been added to the new ``SkyCoord``. [#2487]

  - Updated ``Angle.dms`` and ``Angle.hms`` to return ``namedtuple`` -s instead
    of regular tuples, and added ``Angle.signed_dms`` attribute that gives the
    absolute value of the ``d``, ``m``, and ``s`` along with the sign.  [#1988]

  - By default, ``Distance`` objects are now required to be positive. To
    allow negative values, set ``allow_negative=True`` in the ``Distance``
    constructor when creating a ``Distance`` instance.

  - ``Longitude`` (resp. ``Latitude``) objects cannot be used any more to
    initialize or set ``Latitude`` (resp. ``Longitude``) objects. An explicit
    conversion to ``Angle`` is now required. [#2461]

  - The deprecated functions for pre-0.3 coordinate object names like
    ``ICRSCoordinates`` have been removed. [#2422]

  - The ``rotation_matrix`` and ``angle_axis`` functions in
    ``astropy.coordinates.angles`` were made more numerically consistent and
    are now tested explicitly [#2619]

- ``astropy.cosmology``

  - Added ``z_at_value`` function to find the redshift at which a cosmology
    function matches a desired value. [#1909]

  - Added ``FLRW.differential_comoving_volume`` method to give the differential
    comoving volume at redshift z. [#2103]

  - The functional interface is now deprecated in favor of the more-explicit
    use of methods on cosmology objects. [#2343]

  - Updated documentation to reflect the removal of the functional
    interface. [#2507]

- ``astropy.io.ascii``

  - The ``astropy.io.ascii`` output formats ``latex`` and ``aastex`` accept a
    dictionary called ``latex_dict`` to specify options for LaTeX output.  It is
    now possible to specify the table alignment within the text via the
    ``tablealign`` keyword. [#1838]

  - If ``header_start`` is specified in a call to ``ascii.get_reader`` or any
    method that calls ``get_reader`` (e.g. ``ascii.read``) but ``data_start``
    is not specified at the same time, then ``data_start`` is calculated so
    that the data starts after the header. Before this, the default was
    that the header line was read again as the first data line
    [#855 and #1844].

  - A new ``csv`` format was added as a convenience for handling CSV (comma-
    separated values) data. [#1935]
    This format also recognises rows with an inconsistent number of elements.
    [#1562]

  - An option was added to guess the start of data for CDS format files when
    they do not strictly conform to the format standard. [#2241]

  - Added an HTML reader and writer to the ``astropy.io.ascii`` package.
    Parsing requires the installation of BeautifulSoup and is therefore
    an optional feature. [#2160]

  - Added support for inputting column descriptions and column units
    with the ``io.ascii.SExtractor`` reader. [#2372]

  - Allow the use of non-local ReadMe files in the CDS reader. [#2329]

  - Provide a mechanism to select how masked values are printed. [#2424]

  - Added support for reading multi-aperture daophot file. [#2656]

- ``astropy.io.fits``

  - Included a new command-line script called ``fitsheader`` to display the
    header(s) of a FITS file from the command line. [#2092]

  - Added new verification options ``fix+ignore``, ``fix+warn``,
    ``fix+exception``, ``silentfix+ignore``, ``silentfix+warn``, and
    ``silentfix+exception`` which give more control over how to report fixable
    errors as opposed to unfixable errors.

- ``astropy.modeling``

  - Prototype implementation of fitters that treat optimization algorithms
    separately from fit statistics, allowing new fitters to be created by
    mixing and matching optimizers and statistic functions. [#1914]

  - Slight overhaul to how inputs to and outputs from models are handled with
    respect to array-valued parameters and variables, as well as sets of
    multiple models.  See the associated PR and the modeling section of the
    v0.4 documentation for more details. [#2634]

  - Added a new ``SimplexLSQFitter`` which uses a downhill simplex optimizer
    with a least squares statistic. [#1914]

  - Changed ``Gaussian2D`` model such that ``theta`` now increases
    counterclockwise. [#2199]

  - Replaced the ``MatrixRotation2D`` model with a new model called simply
    ``Rotation2D`` which requires only an angle to specify the rotation.
    The new ``Rotation2D`` rotates in a counter-clockwise sense whereas
    the old ``MatrixRotation2D`` increased the angle clockwise.
    [#2266, #2269]

  - Added a new ``AffineTransformation2D`` model which serves as a
    replacement for the capability of ``MatrixRotation2D`` to accept an
    arbitrary matrix, while also adding a translation capability. [#2269]

  - Added ``GaussianAbsorption1D`` model. [#2215]

  - New ``Redshift`` model [#2176].

- ``astropy.nddata``

  - Allow initialization ``NDData`` or ``StdDevUncertainty`` with a
    ``Quantity``. [#2380]

- ``astropy.stats``

  - Added flat prior to binom_conf_interval and binned_binom_proportion

  - Change default in ``sigma_clip`` from ``np.median`` to ``np.ma.median``.
    [#2582]

- ``astropy.sphinx``

  - Note, the following new features are included in astropy-helpers as well:

  - The ``automodapi`` and ``automodsumm`` extensions now include sphinx
    configuration options to write out what ``automodapi`` and ``automodsumm``
    generate, mainly for debugging purposes. [#1975, #2022]

  - Reference documentation now shows functions/class docstrings at the
    inteded user-facing API location rather than the actual file where
    the implementation is found. [#1826]

  - The ``automodsumm`` extension configuration was changed to generate
    documentation of class ``__call__`` member functions. [#1817, #2135]

  - ``automodapi`` and ``automodsumm`` now have an ``:allowed-package-names:``
    option that make it possible to document functions and classes that
    are in a different namespace.  [#2370]

- ``astropy.table``

  - Improved grouped table aggregation by using the numpy ``reduceat()`` method
    when possible. This can speed up the operation by a factor of at least 10
    to 100 for large unmasked tables and columns with relatively small
    group sizes.  [#2625]

  - Allow row-oriented data input using a new ``rows`` keyword argument.
    [#850]

  - Allow subclassing of ``Table`` and the component classes ``Row``, ``Column``,
    ``MaskedColumn``, ``TableColumns``, and ``TableFormatter``. [#2287]

  - Fix to allow numpy integer types as valid indices into tables in
    Python 3.x [#2477]

  - Remove transition code related to the order change in ``Column`` and
    ``MaskedColumn`` arguments ``name`` and ``data`` from Astropy 0.2
    to 0.3. [#2511]

  - Change HTML table representation in IPython notebook to show all
    table columns instead of restricting to 80 column width.  [#2651]

- ``astropy.time``

  - Mean and apparent sidereal time can now be calculated using the
    ``sidereal_time`` method [#1418].

  - The time scale now defaults to UTC if no scale is provided. [#2091]

  - ``TimeDelta`` objects can have all scales but UTC, as well as, for
    consistency with time-like quantities, undefined scale (where the
    scale is taken from the object one adds to or subtracts from).
    This allows, e.g., to work consistently in TDB.  [#1932]

  - ``Time`` now supports ISO format strings that end in "Z". [#2211, #2203]

- ``astropy.units``

  - Support for the unit format `Office of Guest Investigator Programs (OGIP)
    FITS files
    <http://heasarc.gsfc.nasa.gov/docs/heasarc/ofwg/docs/general/ogip_93_001/>`__
    has been added. [#377]

  - The ``spectral`` equivalency can now handle angular wave number. [#1306 and
    #1899]

  - Added ``one`` as a shorthand for ``dimensionless_unscaled``. [#1980]

  - Added ``dex`` and ``dB`` units. [#1628]

  - Added ``temperature()`` equivalencies to support conversion between
    Kelvin, Celsius, and Fahrenheit. [#2209]

  - Added ``temperature_energy()`` equivalencies to support conversion
    between electron-volt and Kelvin. [#2637]

  - The runtime of ``astropy.units.Unit.compose`` is greatly improved
    (by a factor of 2 in most cases) [#2544]

  - Added ``electron`` unit. [#2599]

- ``astropy.utils``

  - ``timer.RunTimePredictor`` now uses ``astropy.modeling`` in its
    ``do_fit()`` method. [#1896]

- ``astropy.vo``

  - A new sub-package, ``astropy.vo.samp``, is now available (this was
    previously the SAMPy package, which has been refactored for use in
    Astropy). [#1907]

  - Enhanced functionalities for ``VOSCatalog`` and ``VOSDatabase``. [#1206]

- ``astropy.wcs``

  - astropy now requires wcslib version 4.23 or later.  The version of
    wcslib included with astropy has been updated to version 4.23.

  - Bounds checking is now performed on native spherical
    coordinates.  Any out-of-bounds values will be returned as
    ``NaN``, and marked in the ``stat`` array, if using the
    low-level ``wcslib`` interface such as
    ``astropy.wcs.Wcsprm.p2s``. [#2107]

  - A new method, ``astropy.wcs.WCS.compare()``, compares two wcsprm
    structs for equality with varying degrees of strictness. [#2361]

  - New ``astropy.wcs.utils`` module, with a handful of tools for manipulating
    WCS objects, including dropping, swapping, and adding axes.

- Misc

  - Includes the new astropy-helpers package which separates some of Astropy's
    build, installation, and documentation infrastructure out into an
    independent package, making it easier for Affiliated Packages to depend on
    these features.  astropy-helpers replaces/deprecates some of the submodules
    in the ``astropy`` package (see API Changes below).  See also
    `APE 4 <https://github.com/astropy/astropy-APEs/blob/master/APE4.rst>`_
    for more details on the motivation behind and implementation of
    astropy-helpers.  [#1563]


API Changes
^^^^^^^^^^^

- ``astropy.config``

  - The configuration system received a major overhaul, as part of APE3.  It is
    no longer possible to save configuration items from Python, but instead
    users must edit the configuration file directly.  The locations of
    configuration items have moved, and some have been changed to science state
    values.  The old locations should continue to work until astropy 0.5, but
    deprecation warnings will be displayed.  See the `Configuration transition
    <http://astropy.readthedocs.org/en/v0.4/config/config_0_4_transition.html>`_
    docs for a detailed description of the changes and how to update existing
    code. [#2094]

- ``astropy.io.fits``

  - The ``astropy.io.fits.new_table`` function is now fully deprecated (though
    will not be removed for a long time, considering how widely it is used).

    Instead please use the more explicit ``BinTableHDU.from_columns`` to create
    a new binary table HDU, and the similar ``TableHDU.from_columns`` to create
    a new ASCII table.  These otherwise accept the same arguments as
    ``new_table`` which is now just a wrapper for these.

  - The ``.fromstring`` classmethod of each HDU type has been simplified such
    that, true to its namesake, it only initializes an HDU from a string
    containing its header *and* data.

  - Fixed an issue where header wildcard matching (for example
    ``header['DATE*']``) can be used to match *any* characters that might
    appear in a keyword.  Previously this only matched keywords containing
    characters in the set ``[0-9A-Za-z_]``.  Now this can also match a hyphen
    ``-`` and any other characters, as some conventions like ``HIERARCH`` and
    record-valued keyword cards allow a wider range of valid characters than
    standard FITS keywords.

  - This will be the *last* release to support the following APIs that have
    been marked deprecated since Astropy v0.1/PyFITS v3.1:

    - The ``CardList`` class, which was part of the old header implementation.

    - The ``Card.key`` attribute.  Use ``Card.keyword`` instead.

    - The ``Card.cardimage`` and ``Card.ascardimage`` attributes.  Use simply
      ``Card.image`` or ``str(card)`` instead.

    - The ``create_card`` factory function.  Simply use the normal ``Card``
      constructor instead.

    - The ``create_card_from_string`` factory function.  Use ``Card.fromstring``
      instead.

    - The ``upper_key`` function.  Use ``Card.normalize_keyword`` method
      instead (this is not unlikely to be used outside of PyFITS itself, but it
      was technically public API).

    - The usage of ``Header.update`` with ``Header.update(keyword, value,
      comment)`` arguments.  ``Header.update`` should only be used analogously
      to ``dict.update``.  Use ``Header.set`` instead.

    - The ``Header.ascard`` attribute.  Use ``Header.cards`` instead for a list
      of all the ``Card`` objects in the header.

    - The ``Header.rename_key`` method.  Use ``Header.rename_keyword`` instead.

    - The ``Header.get_history`` method.  Use ``header['HISTORY']`` instead
      (normal keyword lookup).

    - The ``Header.get_comment`` method.  Use ``header['COMMENT']`` instead.

    - The ``Header.toTxtFile`` method.  Use ``header.totextfile`` instead.

    - The ``Header.fromTxtFile`` method.  Use ``Header.fromtextfile`` instead.

    - The ``tdump`` and ``tcreate`` functions.  Use ``tabledump`` and
      ``tableload`` respectively.

    - The ``BinTableHDU.tdump`` and ``tcreate`` methods.  Use
      ``BinTableHDU.dump`` and ``BinTableHDU.load`` respectively.

    - The ``txtfile`` argument to the ``Header`` constructor.  Use
      ``Header.fromfile`` instead.

    - The ``startColumn`` and ``endColumn`` arguments to the ``FITS_record``
      constructor.  These are unlikely to be used by any user code.

    These deprecated interfaces will be removed from the development version of
    Astropy following the v0.4 release (they will still be available in any
    v0.4.x bugfix releases, however).

- ``astropy.modeling``

  - The method computing the derivative of the model with respect
    to parameters was renamed from ``deriv`` to ``fit_deriv``. [#1739]

  - ``ParametricModel`` and the associated ``Parametric1DModel`` and
    ``Parametric2DModel`` classes have been renamed ``FittableModel``,
    ``Fittable1DModel``, and ``Fittable2DModel`` respectively.  The base
    ``Model`` class has subsumed the functionality of the old

    ``ParametricModel`` class so that all models support parameter constraints.
    The only distinction of ``FittableModel`` is that anything which subclasses
    it is assumed "safe" to use with Astropy fitters. [#2276]

  - ``NonLinearLSQFitter`` has been renamed ``LevMarLSQFitter`` to emphasise
    that it uses the Levenberg-Marquardt optimization algorithm with a
    least squares statistic function. [#1914]

  - The ``SLSQPFitter`` class has been renamed ``SLSQPLSQFitter`` to emphasize
    that it uses the Sequential Least Squares Programming optimization
    algorithm with a least squares statistic function. [#1914]

  - The ``Fitter.errorfunc`` method has been renamed to the more general
    ``Fitter.objective_function``. [#1914]

- ``astropy.nddata``

  - Issue warning if unit is changed from a non-trivial value by directly
    setting ``NDData.unit``. [#2411]

  - The ``mask`` and ``flag`` attributes of ``astropy.nddata.NDData`` can now
    be set with any array-like object instead of requiring that they be set
    with a ``numpy.ndarray``. [#2419]

- ``astropy.sphinx``

  - Use of the ``astropy.sphinx`` module is deprecated; all new development of
    this module is in ``astropy_helpers.sphinx`` which should be used instead
    (therefore documentation builds that made use of any of the utilities in
    ``astropy.sphinx`` now have ``astropy_helpers`` as a documentation
    dependency).

- ``astropy.table``

  - The default table printing function now shows a table header row for units
    if any columns have the unit attribute set.  [#1282]

  - Before, an unmasked ``Table`` was automatically converted to a masked
    table if generated from a masked Table or a ``MaskedColumn``.
    Now, this conversion is only done if explicitly requested or if any
    of the input values is actually masked. [#1185]

  - The repr() function of ``astropy.table.Table`` now shows the units
    if any columns have the unit attribute set.  [#2180]

  - The semantics of the config options ``table.max_lines`` and
    ``table.max_width`` has changed slightly.  If these values are not
    set in the config file, astropy will try to determine the size
    automatically from the terminal. [#2683]

- ``astropy.time``

  - Correct use of UT in TDB calculation [#1938, #1939].

  - ``TimeDelta`` objects can have scales other than TAI [#1932].

  - Location information should now be passed on via an ``EarthLocation``
    instance or anything that initialises it, e.g., a tuple containing
    either geocentric or geodetic coordinates. [#1928]

- ``astropy.units``

  - ``Quantity`` now converts input to float by default, as this is physically
    most sensible for nearly all units [#1776].

  - ``Quantity`` comparisons with ``==`` or ``!=`` now always return ``True``
    or ``False``, even if units do not match (for which case a ``UnitsError``
    used to be raised).  [#2328]

  - Applying ``float`` or ``int`` to a ``Quantity`` now works for all
    dimensionless quantities; they are automatically converted to unscaled
    dimensionless. [#2249]

  - The exception ``astropy.units.UnitException``, which was
    deprecated in astropy 0.2, has been removed.  Use
    ``astropy.units.UnitError`` instead [#2386]

  - Initializing a ``Quantity`` with a valid number/array with a ``unit``
    attribute now interprets that attribute as the units of the input value.
    This makes it possible to initialize a ``Quantity`` from an Astropy
    ``Table`` column and have it correctly pick up the units from the column.
    [#2486]

- ``astropy.wcs``

  - ``calcFootprint`` was deprecated. It is replaced by
    ``calc_footprint``.  An optional boolean keyword ``center`` was
    added to ``calc_footprint``.  It controls whether the centers or
    the corners of the pixels are used in the computation. [#2384]

  - ``astropy.wcs.WCS.sip_pix2foc`` and
    ``astropy.wcs.WCS.sip_foc2pix`` formerly did not conform to the
    ``SIP`` standard: ``CRPIX`` was added to the ``foc`` result so
    that it could be used as input to "core FITS WCS".  As of astropy
    0.4, ``CRPIX`` is no longer added to the result, so the ``foc``
    space is correct as defined in the `SIP convention
    <http://adsabs.harvard.edu/abs/2005ASPC..347..491S>`__. [#2360]

  - ``astropy.wcs.UnitConverter``, which was deprecated in astropy
    0.2, has been removed.  Use the ``astropy.units`` module
    instead. [#2386]

  - The following methods on ``astropy.wcs.WCS``, which were
    deprecated in astropy 0.1, have been removed [#2386]:

    - ``all_pix2sky`` -> ``all_pix2world``
    - ``wcs_pix2sky`` -> ``wcs_pix2world``
    - ``wcs_sky2pix`` -> ``wcs_world2pix``

  - The ``naxis1`` and ``naxis2`` attributes and the ``get_naxis``
    method of ``astropy.wcs.WCS``, which were deprecated in astropy
    0.2, have been removed.  Use the shape of the underlying FITS data
    array instead.  [#2386]

- Misc

  - The ``astropy.setup_helpers`` and ``astropy.version_helpers`` modules are
    deprecated; any non-critical fixes and development to those modules should
    be in ``astropy_helpers`` instead.  Packages that use these modules in
    their ``setup.py`` should depend on ``astropy_helpers`` following the same
    pattern as in the Astropy package template.


Bug Fixes
^^^^^^^^^

- ``astropy.constants``

  - ``astropy.constants.Contant`` objects can now be deep
    copied. [#2601]

- ``astropy.cosmology``

  - The distance modulus function in ``astropy.cosmology`` can now handle
    negative distances, which can occur in certain closed cosmologies. [#2008]

  - Removed accidental imports of some extraneous variables in
    ``astropy.cosmology`` [#2025]

- ``astropy.io.ascii``

  - ``astropy.io.ascii.read`` would fail to read lists of strings where some of
    the strings consisted of just a newline ("\n"). [#2648]

- ``astropy.io.fits``

  - Use NaN for missing values in FITS when using Table.write for float
    columns. Earlier the default fill value was close to 1e20.[#2186]

  - Fixes for checksums on 32-bit platforms.  Results may be different
    if writing or checking checksums in "nonstandard" mode.  [#2484]

  - Additional minor bug fixes ported from PyFITS.  [#2575]

- ``astropy.io.votable``

  - It is now possible to save an ``astropy.table.Table`` object as a
    VOTable with any of the supported data formats, ``tabledata``,
    ``binary`` and ``binary2``, by using the ``tabledata_format``
    kwarg. [#2138]

  - Fixed a crash writing out variable length arrays. [#2577]

- ``astropy.nddata``

  - Indexing ``NDData`` in a way that results in a single element returns that
    element. [#2170]

  - Change construction of result of arithmetic and unit conversion to allow
    subclasses to require the presence of attribute like unit. [#2300]

  - Scale uncertainties to correct units in arithmetic operations and unit
    conversion. [#2393]

  - Ensure uncertainty and mask members are copied in arithmetic and
    convert_unit_to. [#2394]

  - Mask result of arithmetic if either of the operands is masked. [#2403]

  - Copy all attributes of input object if ``astropy.nddata.NDData`` is
    initialized with an ``NDData`` object. [#2406]

  - Copy ``flags`` to new object in ``convert_unit_to``. [#2409]

  - Result of ``NDData`` arithmetic makes a copy of any WCS instead of using
    a reference. [#2410]

  - Fix unit handling for multiplication/division and use
    ``astropy.units.Quantity`` for units arithmetic. [#2413]

  - A masked ``NDData`` is now converted to a masked array when used in an
    operation or ufunc with a numpy array. [#2414]

  - An unmasked ``NDData`` now uses an internal representation of its mask
    state that ``numpy.ma`` expects so that an ``NDData`` behaves as an
    unmasked array. [#2417]

- ``astropy.sphinx``

  - Fix crash in smart resolver when the resolution doesn't work. [#2591]

- ``astropy.table``

  - The ``astropy.table.Column`` object can now use both functions and callable
    objects as formats. [#2313]

  - Fixed a problem on 64 bit windows that caused errors
    "expected 'DTYPE_t' but got 'long long'" [#2490]

  - Fix initialisation of ``TableColumns`` with lists or tuples.  [#2647]

  - Fix removal of single column using ``remove_columns``. [#2699]

  - Fix a problem that setting a row element within a masked table did not
    update the corresponding table element. [#2734]

- ``astropy.time``

  - Correct UT1->UTC->UT1 round-trip being off by 1 second if UT1 is
    on a leap second. [#2077]

- ``astropy.units``

  - ``Quantity.copy`` now behaves identically to ``ndarray.copy``, and thus
    supports the ``order`` argument (for numpy >=1.6). [#2284]

  - Composing base units into identical composite units now works. [#2382]

  - Creating and composing/decomposing units is now substantially faster [#2544]

  - ``Quantity`` objects now are able to be assigned NaN [#2695]

- ``astropy.wcs``

  - Astropy now requires wcslib version 4.23 or later.  The version of
    wcslib included with astropy has been updated to version 4.23.

  - Bug fixes in the projection routines: in ``hpxx2s`` [the
    cartesian-to-spherical operation of the ``HPX`` projection]
    relating to bounds checking, bug introduced at wcslib 4.20; in
    ``parx2s`` and molx2s`` [the cartesion-to-spherical operation of
    the ``PAR`` and ``MOL`` projections respectively] relating to
    setting the stat vector; in ``hpxx2s`` relating to implementation
    of the vector API; and in ``xphx2s`` relating to setting an
    out-of-bounds value of *phi*.

  - In the ``PCO`` projection, use alternative projection equations
    for greater numerical precision near theta == 0.  In the ``COP``
    projection, return an exact result for theta at the poles.
    Relaxed the tolerance for bounds checking a little in ``SFL``
    projection.

  - Fix a bug allocating insufficient memory in
    ``astropy.wcs.WCS.sub`` [#2468]

  - A new method, ``Wcsprm.bounds_check`` (corresponding to wcslib's
    ``wcsbchk``) has been added to control what bounds checking is performed by
    wcslib.

  - ``WCS.to_header`` will now raise a more meaningful exception when the WCS
    information is invalid or inconsistent in some way. [#1854]

  - In ``WCS.to_header``, ``RESTFRQ`` and ``RESTWAV`` are no longer
    rewritten if zero. [#2468]

  - In ``WCS.to_header``, floating point values will now always be written
    with an exponent or fractional part, i.e. ``.0`` being appended if necessary
    to acheive this. [#2468]

  - If the C extension for ``astropy.wcs`` was not built or fails to import for
    any reason, ``import astropy.wcs`` will result in an ``ImportError``,
    rather than getting obscure errors once the ``astropy.wcs`` is used.
    [#2061]

  - When the C extension for ``astropy.wcs`` is built using a version of
    ``wscslib`` already present in the system, the package does not try
    to install ``wcslib`` headers under ``astropy/wcs/include``. [#2536]

  - Fixes an unresolved external symbol error in the
    `astropy.wcs._wcs` C extension on Microsoft Windows when built
    with a Microsoft compiler. [#2478]

- Misc

  - Running the test suite with ``python setup.py test`` now works if
    the path to the source contains spaces. [#2488]

  - The version of ERFA included with Astropy is now v1.1.0 [#2497]

  - Removed deprecated option from travis configuration and force use of
    wheels rather than allowing build from source. [#2576]

  - The short option ``-n`` to run tests in parallel was broken
    (conflicts with the distutils built-in option of "dry-run").
    Changed to ``-j``. [#2566]

Other Changes and Additions
^^^^^^^^^^^^^^^^^^^^^^^^^^^

- ``python setup.py test --coverage`` will now give more accurate
  results, because the coverage analysis will include early imports of
  astropy.  There doesn't seem to be a way to get this to work when
  doing ``import astropy; astropy.test()``, so the ``coverage``
  keyword to ``astropy.test`` has been removed.  Coverage testing now
  depends only on `coverage.py
  <http://nedbatchelder.com/code/coverage/>`__, not
  ``pytest-cov``. [#2112]

- The included version of py.test has been upgraded to 2.5.1. [#1970]

- The included version of six.py has been upgraded to 1.5.2. [#2006]

- Where appropriate, tests are now run both with and without the
  ``unicode_literals`` option to ensure that we support both cases. [#1962]

- Running the Astropy test suite from within the IPython REPL is disabled for
  now due to bad interaction between the test runner and IPython's logging
  and I/O handler.  For now, run the Astropy tests should be run in the basic
  Python interpreter. [#2684]

- Added support for numerical comparison of floating point values appearing in
  the output of doctests using a ``+FLOAT_CMP`` doctest flag. [#2087]

- A monkey patch is performed to fix a bug in Numpy version 1.7 and
  earlier where unicode fill values on masked arrays are not
  supported.  This may cause unintended side effects if your
  application also monkey patches ``numpy.ma`` or relies on the broken
  behavior.  If unicode support of masked arrays is important to your
  application, upgrade to Numpy 1.8 or later for best results. [#2059]

- The developer documentation has been extensively rearranged and
  rewritten. [#1712]

- The ``human_time`` function in ``astropy.utils`` now returns strings
  without zero padding. [#2420]

- The ``bdist_dmg`` command for ``setup.py`` has now been removed. [#2553]

- Many broken API links have been fixed in the documentation, and the
  ``nitpick`` Sphinx option is now used to avoid broken links in future.
  [#1221, #2019, #2109, #2161, #2162, #2192, #2200, #2296, #2448, #2456,
  #2460, #2467, #2476, #2508, #2509]


0.3.2 (2014-05-13)
------------------

Bug Fixes
^^^^^^^^^

- ``astropy.coordinates``

  - if ``sep`` argument is specified to be a single character in
    ``sexagisimal_to_string``, it now includes seperators only between
    items [#2183]

  - Ensure comparisons involving ``Distance`` objects do not raise exceptions;
    also ensure operations that lead to units other than length return
    ``Quantity``. [#2206, #2250]

  - Multiplication and division of ``Angle`` objects is now
    supported. [#2273]

  - Fixed ``Angle.to_string`` functionality so that negative angles have the
    correct amount of padding when ``pad=True``. [#2337]

  - Mixing strings and quantities in the ``Angle`` constructor now
    works.  For example: ``Angle(['1d', 1. * u.d])``.  [#2398]

  - If ``Longitude`` is given a ``Longitude`` as input, use its ``wrap_angle``
    by default [#2705]

- ``astropy.cosmology``

  - Fixed ``format()`` compatibility with Python 2.6. [#2129]

  - Be more careful about converting to floating point internally [#1815, #1818]

- ``astropy.io.ascii``

  - The CDS reader in ``astropy.io.ascii`` can now handle multiple
    description lines in ReadMe files. [#2225]

  - When reading a table with values that generate an overflow error during
    type conversion (e.g. overflowing the native C long type), fall through to
    using string. Previously this generated an exception [#2234].

  - Some CDS files mark missing values with ``"---"``, others with ``"--"``.
    Recognize any string with one to four dashes as null value. [#1335]

- ``astropy.io.fits``

  - Allow pickling of ``FITS_rec`` objects. [#1597]

  - Improved behavior when writing large compressed images on OSX by removing
    an unncessary check for platform architecture. [#2345]

  - Fixed an issue where Astropy ``Table`` objects containing boolean columns
    were not correctly written out to FITS files. [#1953]

  - Several other bug fixes ported from PyFITS v3.2.3 [#2368]

  - Fixed a crash on Python 2.x when writing a FITS file directly to a
    ``StringIO.StringIO`` object. [#2463]

- ``astropy.io.registry``

  - Allow readers/writers with the same name to be attached to different
    classes. [#2312]

- ``astropy.io.votable``

  - By default, floating point values are now written out using
    ``repr`` rather than ``str`` to preserve precision [#2137]

- ``astropy.modeling``

  - Fixed the ``SIP`` and ``InverseSIP`` models both so that they work in the
    first place, and so that they return results consistent with the SIP
    functions in ``astropy.wcs``. [#2177]

- ``astropy.stats``

  - Ensure the ``axis`` keyword in ``astropy.stats.funcs`` can now be used for
    all axes. [#2173]

- ``astropy.table``

  - Ensure nameless columns can be printed, using 'None' for the header. [#2213]

- ``astropy.time``

  - Fixed pickling of ``Time`` objects. [#2123]

- ``astropy.units``

  - ``Quantity._repr_latex_()`` returns ``NotImplementedError`` for quantity
    arrays instead of an uninformative formatting exception. [#2258]

  - Ensure ``Quantity.flat`` always returns ``Quantity``. [#2251]

  - Angstrom unit renders better in MathJax [#2286]

- ``astropy.utils``

  - Progress bars will now be displayed inside the IPython
    qtconsole. [#2230]

  - ``data.download_file()`` now evaluates ``REMOTE_TIMEOUT()`` at runtime
    rather than import time. Previously, setting ``REMOTE_TIMEOUT`` after
    import had no effect on the function's behavior. [#2302]

  - Progressbar will be limited to 100% so that the bar does not exceed the
    terminal width.  The numerical display can still exceed 100%, however.

- ``astropy.vo``

  - Fixed ``format()`` compatibility with Python 2.6. [#2129]

  - Cone Search validation no longer raises ``ConeSearchError`` for positive RA.
    [#2240, #2242]

- ``astropy.wcs``

  - Fixed a bug where calling ``astropy.wcs.Wcsprm.sub`` with
    ``WCSSUB_CELESTIAL`` may cause memory corruption due to
    underallocation of a temporary buffer. [#2350]

  - Fixed a memory allocation bug in ``astropy.wcs.Wcsprm.sub`` and
    ``astropy.wcs.Wcsprm.copy``.  [#2439]

- Misc

  - Fixes for compatibility with Python 3.4. [#1945]

  - ``import astropy; astropy.test()`` now correctly uses the same test
    configuration as ``python setup.py test`` [#1811]


0.3.1 (2014-03-04)
------------------

Bug Fixes
^^^^^^^^^

- ``astropy.config``

  - Fixed a bug where ``ConfigurationItem.set_temp()`` does not reset to
    default value when exception is raised within ``with`` block. [#2117]

- ``astropy.convolution``

  - Fixed a bug where ``_truncation`` was left undefined for ``CustomKernel``.
    [#2016]

  - Fixed a bug with ``_normalization`` when ``CustomKernel`` input array
    sums to zero. [#2016]

- ``astropy.coordinates``

  - Fixed a bug where using ``==`` on two array coordinates wouldn't
    work. [#1832]

  - Fixed bug which caused ``len()`` not to work for coordinate objects and
    added a ``.shape`` property to get appropriately array-like behavior.
    [#1761, #2014]

  - Fixed a bug where sexagesimal notation would sometimes include
    exponential notation in the last field. [#1908, #1913]

  - ``CompositeStaticMatrixTransform`` no longer attempts to reference the
    undefined variable ``self.matrix`` during instantiation. [#1944]

  - Fixed pickling of ``Longitude``, ensuring ``wrap_angle`` is preserved
    [#1961]

  - Allow ``sep`` argument in ``Angle.to_string`` to be empty (resulting in no
    separators) [#1989]

- ``astropy.io.ascii``

  - Allow passing unicode delimiters when reading or writing tables.  The
    delimiter must be convertible to pure ASCII.  [#1949]

  - Fix a problem when reading a table and renaming the columns to names that
    already exist. [#1991]

- ``astropy.io.fits``

  - Ported all bug fixes from PyFITS 3.2.1.  See the PyFITS changelog at
    http://pyfits.readthedocs.org/en/v3.2.1/ [#2056]

- ``astropy.io.misc``

  - Fixed issues in the HDF5 Table reader/writer functions that occurred on
    Windows. [#2099]

- ``astropy.io.votable``

  - The ``write_null_values`` kwarg to ``VOTable.to_xml``, when set to `False`
    (the default) would produce non-standard VOTable files.  Therefore, this
    functionality has been replaced by a better understanding that knows which
    fields in a VOTable may be left empty (only ``char``, ``float`` and
    ``double`` in VOTable 1.1 and 1.2, and all fields in VOTable 1.3).  The
    kwarg is still accepted but it will be ignored, and a warning is emitted.
    [#1809]

  - Printing out a ``astropy.io.votable.tree.Table`` object using `repr` or
    `str` now uses the pretty formatting in ``astropy.table``, so it's possible
    to easily preview the contents of a ``VOTable``. [#1766]

- ``astropy.modeling``

  - Fixed bug in computation of model derivatives in ``LinearLSQFitter``.
    [#1903]

  - Raise a ``NotImplementedError`` when fitting composite models. [#1915]

  - Fixed bug in the computation of the ``Gaussian2D`` model. [#2038]

  - Fixed bug in the computation of the ``AiryDisk2D`` model. [#2093]

- ``astropy.sphinx``

  - Added slightly more useful debug info for AstropyAutosummary. [#2024]

- ``astropy.table``

  - The column string representation for n-dimensional cells with only
    one element has been fixed. [#1522]

  - Fix a problem that caused ``MaskedColumn.__getitem__`` to not preserve
    column metadata. [#1471, #1872]

  - With Numpy prior to version 1.6.2, tables with Unicode columns now
    sort correctly. [#1867]

  - ``astropy.table`` can now print out tables with Unicode columns containing
    non-ascii characters. [#1864]

  - Columns can now be named with Unicode strings, as long as they contain only
    ascii characters.  This makes using ``astropy.table`` easier on Python 2
    when ``from __future__ import unicode_literals`` is used. [#1864]

  - Allow pickling of ``Table``, ``Column``, and ``MaskedColumn`` objects. [#792]

  - Fix a problem where it was not possible to rename columns after sorting or
    adding a row. [#2039]

- ``astropy.time``

  - Fix a problem where scale conversion problem in TimeFromEpoch
    was not showing a useful error [#2046]

  - Fix a problem when converting to one of the formats ``unix``, ``cxcsec``,
    ``gps`` or ``plot_date`` when the time scale is ``UT1``, ``TDB`` or ``TCB``
    [#1732]

  - Ensure that ``delta_ut1_utc`` gets calculated when accessed directly,
    instead of failing and giving a rather obscure error message [#1925]

  - Fix a bug when computing the TDB to TT offset.  The transform routine was
    using meters instead of kilometers for the Earth vector.  [#1929]

  - Increase ``__array_priority__`` so that ``TimeDelta`` can convert itself
    to a ``Quantity`` also in reverse operations [#1940]

  - Correct hop list from TCG to TDB to ensure that conversion is
    possible [#2074]

- ``astropy.units``

  - ``Quantity`` initialisation rewritten for speed [#1775]

  - Fixed minor string formatting issue for dimensionless quantities. [#1772]

  - Fix error for inplace operations on non-contiguous quantities [#1834].

  - The definition of the unit ``bar`` has been corrected to "1e5
    Pascal" from "100 Pascal" [#1910]

  - For units that are close to known units, but not quite, for
    example due to differences in case, the exception will now include
    recommendations. [#1870]

  - The generic and FITS unit parsers now accept multiple slashes in
    the unit string.  There are multiple ways to interpret them, but
    the approach taken here is to convert "m/s/kg" to "m s-1 kg-1".
    Multiple slashes are accepted, but discouraged, by the FITS
    standard, due to the ambiguity of parsing, so a warning is raised
    when it is encountered. [#1911]

  - The use of "angstrom" (with a lower case "a") is now accepted in FITS unit
    strings, since it is in common usage.  However, since it is not officially
    part of the FITS standard, a warning will be issued when it is encountered.
    [#1911]

  - Pickling unrecognized units will not raise a ``AttributeError``. [#2047]

  - ``astropy.units`` now correctly preserves the precision of
    fractional powers. [#2070]

  - If a ``Unit`` or ``Quantity`` is raised to a floating point power
    that is very close to a rational number with a denominator less
    than or equal to 10, it is converted to a ``Fraction`` object to
    preserve its precision through complex unit conversion operations.
    [#2070]

- ``astropy.utils``

  - Fixed crash in ``timer.RunTimePredictor.do_fit``. [#1905]

  - Fixed ``astropy.utils.compat.argparse`` for Python 3.1. [#2017]

- ``astropy.wcs``

  - ``astropy.wcs.WCS``, ``astropy.wcs.WCS.fix`` and
    ``astropy.wcs.find_all_wcs`` now have a ``translate_units`` keyword
    argument that is passed down to ``astropy.wcs.Wcsprm.fix``.  This can be
    used to specify any unsafe translations of units from rarely used ones to
    more commonly used ones.

    Although ``"S"`` is commonly used to represent seconds, its translation to
    ``"s"`` is potentially unsafe since the standard recognizes ``"S"``
    formally as Siemens, however rarely that may be used.  The same applies to
    ``"H"`` for hours (Henry), and ``"D"`` for days (Debye).

    When these sorts of changes are performed, a warning is emitted.
    [#1854]

  - When a unit is "fixed" by ``astropy.wcs.WCS.fix`` or
    ``astropy.wcs.Wcsprm.unitfix``, it now correctly reports the ``CUNIT``
    field that was changed. [#1854]

  - ``astropy.wcs.Wcs.printwcs`` will no longer warn that ``cdelt`` is being
    ignored when none was present in the FITS file. [#1845]

  - ``astropy.wcs.Wcsprm.set`` is called from within the ``astropy.wcs.WCS``
    constructor, therefore any invalid information in the keywords will be
    raised from the constructor, rather than on a subsequent call to a
    transformation method. [#1918]

  - Fix a memory corruption bug when using ``astropy.wcs.Wcs.sub`` with
    ``astropy.wcs.WCSSUB_CELESTIAL``. [#1960]

  - Fixed the ``AttributeError`` exception that was raised when using
    ``astropy.wcs.WCS.footprint_to_file``. [#1912]

  - Fixed a ``NameError`` exception that was raised when using
    ``astropy.wcs.validate`` or the ``wcslint`` script. [#2053]

  - Fixed a bug where named WCSes may be erroneously reported as ``' '`` when
    using ``astropy.wcs.validate`` or the ``wcslint`` script. [#2053]

  - Fixed a bug where error messages about incorrect header keywords
    may not be propagated correctly, resulting in a "NULL error object
    in wcslib" message. [#2106]

- Misc

  - There are a number of improvements to make Astropy work better on big
    endian platforms, such as MIPS, PPC, s390x and SPARC. [#1849]

  - The test suite will now raise exceptions when a deprecated feature of
    Python or Numpy is used.  [#1948]

Other Changes and Additions
^^^^^^^^^^^^^^^^^^^^^^^^^^^

- A new function, ``astropy.wcs.get_include``, has been added to get the
  location of the ``astropy.wcs`` C header files. [#1755]

- The doctests in the ``.rst`` files in the ``docs`` folder are now
  tested along with the other unit tests.  This is in addition to the
  testing of doctests in docstrings that was already being performed.
  See ``docs/development/testguide.rst`` for more information. [#1771]

- Fix a problem where import fails on Python 3 if setup.py exists
  in current directory. [#1877]


0.3 (2013-11-20)
----------------

New Features
^^^^^^^^^^^^

- General

  - A top-level configuration item, ``unicode_output`` has been added to
    control whether the Unicode string representation of certain
    objects will contain Unicode characters.  For example, when
    ``use_unicode`` is `False` (default)::

        >>> from astropy import units as u
        >>> print(unicode(u.degree))
        deg

    When ``use_unicode`` is `True`::

        >>> from astropy import units as u
        >>> print(unicode(u.degree))
        °

    See `handling-unicode
    <http://docs.astropy.org/en/v0.3/development/codeguide.html#unicode-guidelines>`_
    for more information. [#1441]

    - ``astropy.utils.misc.find_api_page`` is now imported into the top-level.
      This allows usage like ``astropy.find_api_page(astropy.units.Quantity)``.
      [#1779]

- ``astropy.convolution``

  - New class-based system for generating kernels, replacing ``make_kernel``.
    [#1255] The ``astropy.nddata.convolution`` sub-package has now been moved
    to ``astropy.convolution``. [#1451]

- ``astropy.coordinates``

  - Two classes ``astropy.coordinates.Longitude`` and
    ``astropy.coordinates.Latitude`` have been added.  These are derived from
    the new ``Angle`` class and used for all longitude-like (RA, azimuth,
    galactic L) and latitude-like coordinates (Dec, elevation, galactic B)
    respectively.  The ``Longitude`` class provides auto-wrapping capability
    and ``Latitude`` performs bounds checking.

  - ``astropy.coordinates.Distance`` supports conversion to and from distance
    modulii. [#1472]

  - ``astropy.coordinates.SphericalCoordinateBase`` and derived classes now
    support arrays of coordinates, enabling large speed-ups for some operations
    on multiple coordinates at the same time. These coordinates can also be
    indexed using standard slicing or any Numpy-compatible indexing. [#1535,
    #1615]

  - Array coordinates can be matched to other array coordinates, finding the
    closest matches between the two sets of coordinates (see the
    ``astropy.coordinates.matching.match_coordinates_3d`` and
    ``astropy.coordinates.matching.match_coordinates_sky`` functions). [#1535]

- ``astropy.cosmology``

  - Added support for including massive Neutrinos in the cosmology classes. The
    Planck (2013) cosmology has been updated to use this. [#1364]

  - Calculations now use and return ``Quantity`` objects where appropriate.
    [#1237]

- ``astropy.io.ascii``

  - Added support for writing IPAC format tables [#1152].

- ``astropy.io.fits``

  - Added initial support for table columns containing pseudo-unsigned
    integers.  This is currently enabled by using the ``uint=True`` option when
    opening files; any table columns with the correct BZERO value will be
    interpreted and returned as arrays of unsigned integers. [#906]

  - Upgraded vendored copy of CFITSIO to v3.35, though backwards compatibility
    back to version v3.28 is maintained.

  - Added support for reading and writing tables using the Q format for columns.
    The Q format is identical to the P format (variable-length arrays) except
    that it uses 64-bit integers for the data descriptors, allowing more than
    4 GB of variable-length array data in a single table.

  - Some refactoring of the table and ``FITS_rec`` modules in order to better
    separate the details of the FITS binary and ASCII table data structures from
    the HDU data structures that encapsulate them.  Most of these changes should
    not be apparent to users (but see API Changes below).

- ``astropy.io.votable``

  - Updated to support the VOTable 1.3 draft. [#433]

  - Added the ability to look up and group elements by their utype attribute.
    [#622]

  - The format of the units of a VOTable file can be specified using the
    ``unit_format`` parameter.  Note that units are still always written out
    using the CDS format, to ensure compatibility with the standard.

- ``astropy.modeling``

  - Added a new framework for representing and evaluating mathematical models
    and for fitting data to models.  See "What's New in Astropy 0.3" in the
    documentation for further details. [#493]

- ``astropy.stats``

  - Added robust statistics functions
    ``astropy.stats.funcs.median_absolute_deviation``,
    ``astropy.stats.funcs.biweight_location``, and
    ``astropy.stats.funcs.biweight_midvariance``. [#621]

  - Added ``astropy.stats.funcs.signal_to_noise_oir_ccd`` for computing the
    signal to noise ratio for source being observed in the optical/IR using a
    CCD. [#870]

  - Add ``axis=int`` option to ``stropy.stats.funcs.sigma_clip`` to allow
    clipping along a given axis for multidimensional data. [#1083]

- ``astropy.table``

  - New columns can be added to a table via assignment to a non-existing
    column by name. [#726]

  - Added ``join`` function to perform a database-like join on two tables. This
    includes support for inner, left, right, and outer joins as well as
    metadata merging.  [#903]

  - Added ``hstack`` and ``vstack`` functions to stack two or more tables.
    [#937]

  - Tables now have a ``.copy`` method and include support for ``copy`` and
    ``deepcopy``. [#1208]

  - Added support for selecting and manipulating groups within a table with
    a database style ``group_by`` method. [#1424]

  - Table ``read`` and ``write`` functions now include rudimentary support
    reading and writing of FITS tables via the unified reading/writing
    interface. [#591]

  - The ``units`` and ``dtypes`` attributes and keyword arguments in Column,
    MaskedColumn, Row, and Table are now deprecated in favor of the
    single-tense ``unit`` and ``dtype``. [#1174]

  - Setting a column from a Quantity now correctly sets the unit on the Column
    object. [#732]

  - Add ``remove_row`` and ``remove_rows`` to remove table rows. [#1230]

  - Added a new ``Table.show_in_browser`` method that opens a web browser
    and displays the table rendered as HTML. [#1342]

  - New tables can now be instantiated using a single row from an existing
    table. [#1417]

- ``astropy.time``

  - New ``Time`` objects can be instantiated from existing ``Time`` objects
    (but with different format, scale, etc.) [#889]

  - Added a ``Time.now`` classmethod that returns the current UTC time,
    similarly to Python's ``datetime.now``. [#1061]

  - Update internal time manipulations so that arithmetic with Time and
    TimeDelta objects maintains sub-nanosecond precision over a time span
    longer than the age of the universe. [#1189]

  - Use ``astropy.utils.iers`` to provide ``delta_ut1_utc``, so that
    automatic calculation of UT1 becomes possible. [#1145]

  - Add ``datetime`` format which allows converting to and from standard
    library ``datetime.datetime`` objects. [#860]

  - Add ``plot_date`` format which allows converting to and from the date
    representation used when plotting dates with matplotlib via the
    ``matplotlib.pyplot.plot_date`` function. [#860]

  - Add ``gps`` format (seconds since 1980-01-01 00:00:00 UTC,
    including leap seconds) [#1164]

  - Add array indexing to Time objects [#1132]

  - Allow for arithmetic of multi-element and single-element Time and TimeDelta
    objects. [#1081]

  - Allow multiplication and division of TimeDelta objects by
    constants and arrays, as well as changing sign (negation) and
    taking the absolute value of TimeDelta objects. [#1082]

  - Allow comparisons of Time and TimeDelta objects. [#1171]

  - Support interaction of Time and Quantity objects that represent a time
    interval. [#1431]

- ``astropy.units``

  - Added parallax equivalency for length-angle. [#985]

  - Added mass-energy equivalency. [#1333]

  - Added a new-style format method which will use format specifiers
    (like ``0.03f``) in new-style format strings for the Quantity's value.
    Specifiers which can't be applied to the value will fall back to the
    entire string representation of the quantity. [#1383]

  - Added support for complex number values in quantities. [#1384]

  - Added new spectroscopic equivalencies for velocity conversions
    (relativistic, optical, and radio conventions are supported) [#1200]

  - The ``spectral`` equivalency now also handles wave number.

  - The ``spectral_density`` equivalency now also accepts a Quantity for the
    frequency or wavelength. It also handles additional flux units.

  - Added Brightness Temperature (antenna gain) equivalency for conversion
    between :math:`T_B` and flux density. [#1327]

  - Added percent unit, and allowed any string containing just a number to be
    interpreted as a scaled dimensionless unit. [#1409]

  - New-style format strings can be used to set the unit output format.  For
    example, ``"{0:latex}".format(u.km)`` will print with the latex formatter.
    [#1462]

  - The ``Unit.is_equivalent`` method can now take a tuple. In this case, the
    method returns ``True`` if the unit is equivalent to any of the units
    listed in the tuple. [#1521]

  - ``def_unit`` can now take a 2-tuple of names of the form (short, long),
    where each entry is a list.  This allows for handling strange units that
    might have multiple short names. [#1543]

  - Added ``dimensionless_angles`` equivalency, which allows conversion of any
    power of radian to dimensionless. [#1161]

  - Added the ability to enable set of units, or equivalencies that are used by
    default.  Also provided context managers for these cases. [#1268]

  - Imperial units are disabled by default. [#1593, #1662]

  - Added an ``astropy.units.add_enabled_units`` context manager, which allows
    creating a temporary context with additional units temporarily enabled in
    the global units namespace. [#1662]

  - ``Unit`` instances now have ``.si`` and ``.cgs`` properties a la
    ``Quantity``.  These serve as shortcuts for ``Unit.to_system(cgs)[0]``
    etc. [#1610]

- ``astropy.vo``

  - New package added to support Virtual Observatory Simple Cone Search query
    and service validation. [#552]

- ``astropy.wcs``

  - Fixed attribute error in ``astropy.wcs.Wcsprm`` (lattype->lattyp) [#1463]

  - Included a new command-line script called ``wcslint`` and accompanying API
    for validating the WCS in a given FITS file or header. [#580]

  - Upgraded included version of WCSLIB to 4.19.

- ``astropy.utils``

  - Added a new set of utilities in ``astropy.utils.timer`` for analyzing the
    runtime of functions and making runtime predections for larger inputs.
    [#743]

  - ``ProgressBar`` and ``Spinner`` classes can now be used directly to return
    generator expressions. [#771]

  - Added ``astropy.utils.iers`` which allows reading in of IERS A or IERS B
    bulletins and interpolation in UT1-UTC.

  - Added a function ``astropy.utils.find_api_page``--given a class or object
    from the ``astropy`` package, this will open that class's API documentation
    in a web browser. [#663]

  - Data download functions such as ``download_file`` now accept a
    ``show_progress`` argument to suppress console output, and a ``timeout``
    argument. [#865, #1258]

- ``astropy.extern.six``

  - Added `six <https://pypi.python.org/pypi/six/>`_ for python2/python3
    compatibility

- Astropy now uses the ERFA library instead of the IAU SOFA library for
  fundamental time transformation routines.  The ERFA library is derived, with
  permission, from the IAU SOFA library but is distributed under a BSD license.
  See ``license/ERFA.rst`` for details. [#1293]

- ``astropy.logger``

  - The Astropy logger now no longer catches exceptions by default, and also
    only captures warnings emitted by Astropy itself (prior to this change,
    following an import of Astropy, any warning got re-directed through the
    Astropy logger). Logging to the Astropy log file has also been disabled by
    default. However, users of Astropy 0.2 will likely still see the previous
    behavior with Astropy 0.3 for exceptions and logging to file since the
    default configuration file installed by 0.2 set the exception logging to be
    on by default. To get the new behavior, set the ``log_exceptions`` and
    ``log_to_file`` configuration items to ``False`` in the ``astropy.cfg``
    file. [#1331]

API Changes
^^^^^^^^^^^

- General

  - The configuration option ``utils.console.use_unicode`` has been
    moved to the top level and renamed to ``unicode_output``.  It now
    not only affects console widgets, such as progress bars, but also
    controls whether calling `unicode` on certain classes will return a
    string containing unicode characters.

- ``astropy.coordinates``

  - The ``astropy.coordinates.Angle`` class is now a subclass of
    ``astropy.units.Quantity``. This means it has all of the methods of a
    `numpy.ndarray`. [#1006]

  - The ``astropy.coordinates.Distance`` class is now a subclass of
    ``astropy.units.Quantity``. This means it has all of the methods of a
    `numpy.ndarray`. [#1472]

    - All angular units are now supported, not just ``radian``, ``degree`` and
      ``hour``, but now ``arcsecond`` and ``arcminute`` as well.  The object
      will retain its native unit, so when printing out a value initially
      provided in hours, its ``to_string()`` will, by default, also be
      expressed in hours.

    - The ``Angle`` class now supports arrays of angles.

    - To be consistent with ``units.Unit``, ``Angle.format`` has been
      deprecated and renamed to ``Angle.to_string``.

    - To be consistent with ``astropy.units``, all plural forms of unit names
      have been removed.  Therefore, the following properties of
      ``astropy.coordinates.Angle`` should be renamed:

      - ``radians`` -> ``radian``
      - ``degrees`` -> ``degree``
      - ``hours`` -> ``hour``

    - Multiplication and division of two ``Angle`` objects used to raise
      ``NotImplementedError``.  Now they raise ``TypeError``.

  - The ``astropy.coordinates.Angle`` class no longer has a ``bounds``
    attribute so there is no bounds-checking or auto-wrapping at this level.
    This allows ``Angle`` objects to be used in arbitrary arithmetic
    expressions (e.g. coordinate distance computation).

  - The ``astropy.coordinates.RA`` and ``astropy.coordinates.Dec`` classes have
    been removed and replaced with ``astropy.coordinates.Longitude`` and
    ``astropy.coordinates.Latitude`` respectively.  These are now used for the
    components of Galactic and Horizontal (Alt-Az) coordinates as well instead
    of plain ``Angle`` objects.

  - ``astropy.coordinates.angles.rotation_matrix`` and
    ``astropy.coordinates.angles.angle_axis`` now take a ``unit`` kwarg instead
    of ``degrees`` kwarg to specify the units of the angles.
    ``rotation_matrix`` will also take the unit from the given ``Angle`` object
    if no unit is provided.

  - The ``AngularSeparation`` class has been removed.  The output of the
    coordinates ``separation()`` method is now an
    ``astropy.coordinates.Angle``.  [#1007]

  - The coordinate classes have been renamed in a way that remove the
    ``Coordinates`` at the end of the class names.  E.g., ``ICRSCoordinates``
    from previous versions is now called ``ICRS``. [#1614]

  - ``HorizontalCoordinates`` are now named ``AltAz``, to reflect more common
    terminology.

- ``astropy.cosmology``

  - The Planck (2013) cosmology will likely give slightly different (and more
    accurate) results due to the inclusion of Neutrino masses. [#1364]

  - Cosmology class properties now return ``Quantity`` objects instead of
    simple floating-point values. [#1237]

  - The names of cosmology instances are now truly optional, and are set to
    ``None`` rather than the name of the class if the user does not provide
    them.  [#1705]

- ``astropy.io.ascii``

  - In the ``read`` method of ``astropy.io.ascii``, empty column values in an
    ASCII table are now treated as missing values instead of the previous
    treatment as a zero-length string "".  This now corresponds to the behavior
    of other table readers like ``numpy.genfromtxt``.  To restore the previous
    behavior set ``fill_values=None`` in the call to ``ascii.read()``. [#919]

  - The ``read`` and ``write`` methods of ``astropy.io.ascii`` now have a
    ``format`` argument for specifying the file format.  This is the preferred
    way to choose the format instead of the ``Reader`` and ``Writer``
    arguments. [#961]

  - The ``include_names`` and ``exclude_names`` arguments were removed from
    the ``BaseHeader`` initializer, and now instead handled by the reader and
    writer classes directly. [#1350]

  - Allow numeric and otherwise unusual column names when reading a table
    where the ``format`` argument is specified, but other format details such
    as the delimiter or quote character are being guessed. [#1692]

  - When reading an ASCII table using the ``Table.read()`` method, the default
    has changed from ``guess=False`` to ``guess=True`` to allow auto-detection
    of file format.  This matches the default behavior of ``ascii.read()``.

- ``astropy.io.fits``

  - The ``astropy.io.fits.new_table`` function is marked "pending deprecation".
    This does not mean it will be removed outright or that its functionality
    has changed.  It will likely be replaced in the future for a function with
    similar, if not subtly different functionality.  A better, if not slightly
    more verbose approach is to use ``pyfits.FITS_rec.from_columns`` to create
    a new ``FITS_rec`` table--this has the same interface as
    ``pyfits.new_table``.  The difference is that it returns a plan
    ``FITS_rec`` array, and not an HDU instance.  This ``FITS_rec`` object can
    then be used as the data argument in the constructors for ``BinTableHDU``
    (for binary tables) or ``TableHDU`` (for ASCII tables).  This is analogous
    to creating an ``ImageHDU`` by passing in an image array.
    ``pyfits.FITS_rec.from_columns`` is just a simpler way of creating a
    FITS-compatible recarray from a FITS column specification.

  - The ``updateHeader``, ``updateHeaderData``, and ``updateCompressedData``
    methods of the ``CompDataHDU`` class are pending deprecation and moved to
    internal methods.  The operation of these methods depended too much on
    internal state to be used safely by users; instead they are invoked
    automatically in the appropriate places when reading/writing compressed
    image HDUs.

  - The ``CompDataHDU.compData`` attribute is pending deprecation in favor of
    the clearer and more PEP-8 compatible ``CompDataHDU.compressed_data``.

  - The constructor for ``CompDataHDU`` has been changed to accept new keyword
    arguments.  The new keyword arguments are essentially the same, but are in
    underscore_separated format rather than camelCase format.  The old
    arguments are still pending deprecation.

  - The internal attributes of HDU classes ``_hdrLoc``, ``_datLoc``, and
    ``_datSpan`` have been replaced with ``_header_offset``, ``_data_offset``,
    and ``_data_size`` respectively.  The old attribute names are still pending
    deprecation.  This should only be of interest to advanced users who have
    created their own HDU subclasses.

  - The following previously deprecated functions and methods have been removed
    entirely: ``createCard``, ``createCardFromString``, ``upperKey``,
    ``ColDefs.data``, ``setExtensionNameCaseSensitive``, ``_File.getfile``,
    ``_TableBaseHDU.get_coldefs``, ``Header.has_key``, ``Header.ascardlist``.

  - Interfaces that were pending deprecation are now fully deprecated.  These
    include: ``create_card``, ``create_card_from_string``, ``upper_key``,
    ``Header.get_history``, and ``Header.get_comment``.

  - The ``.name`` attribute on HDUs is now directly tied to the HDU's header, so
    that if ``.header['EXTNAME']`` changes so does ``.name`` and vice-versa.

- ``astropy.io.registry``

  - Identifier functions for reading/writing Table and NDData objects should
    now accept ``(origin, *args, **kwargs)`` instead of ``(origin, args,
    kwargs)``. [#591]

  - Added a new ``astropy.io.registry.get_formats`` function for listing
    registered I/O formats and details about the their readers/writers. [#1669]

- ``astropy.io.votable``

  - Added a new option ``use_names_over_ids`` option to use when converting
    from VOTable objects to Astropy Tables. This can prevent a situation where
    column names are not preserved when converting from a VOTable. [#609]

- ``astropy.nddata``

  - The ``astropy.nddata.convolution`` sub-package has now been moved to
    ``astropy.convolution``, and the ``make_kernel`` function has been removed.
    (the kernel classes should be used instead) [#1451]

- ``astropy.stats.funcs``

  - For ``sigma_clip``, the ``maout`` optional parameter has been removed, and
    the function now always returns a masked array.  A new boolean parameter
    ``copy`` can be used to indicated whether the input data should be copied
    (``copy=True``, default) or used by reference (``copy=False``) in the
    output masked array. [#1083]

- ``astropy.table``

  - The first argument to the ``Column`` and ``MaskedColumn`` classes is now
    the data array--the ``name`` argument has been changed to an optional
    keyword argument. [#840]

  - Added support for instantiating a ``Table`` from a list of dict, each one
    representing a single row with the keys mapping to column names. [#901]

  - The plural 'units' and 'dtypes' have been switched to 'unit' and 'dtype'
    where appropriate. The original attributes are still present in this
    version as deprecated attributes, but will be removed in the next version.
    [#1174]

  - The ``copy`` methods of ``Column`` and ``MaskedColumn`` were changed so
    that the first argument is now ``order='C'``.  This is required for
    compatibility with Numpy 1.8 which is currently in development. [#1250]

  - Comparing a column (with == or !=) to a scalar, an array, or another column
    now always returns a boolean Numpy array (which is a masked array if either
    of the arguments in the comparison was masked). This is in contrast to the
    previous behavior, which in some cases returned a boolean Numpy array, and
    in some cases returned a boolean Column object. [#1446]

- ``astropy.time``

  - For consistency with ``Quantity``, the attributes ``val`` and
    ``is_scalar`` have been renamed to ``value`` and ``isscalar``,
    respectively, and the attribute ``vals`` has been dropped. [#767]

  - The double-float64 internal representation of time is used more
    efficiently to enable better accuracy. [#366]

  - Format and scale arguments are now allowed to be case-insensitive. [#1128]

- ``astropy.units``

  - The ``Quantity`` class now inherits from the Numpy array class, and
    includes the following API changes [#929]:

    - Using ``float(...)``, ``int(...)``, and ``long(...)`` on a quantity will
      now only work if the quantity is dimensionless and unscaled.

    - All Numpy ufuncs should now treat units correctly (or raise an exception
      if not supported), rather than extract the value of quantities and
      operate on this, emitting a warning about the implicit loss of units.

    - When using relevant Numpy ufuncs on dimensionless quantities (e.g.
      ``np.exp(h * nu / (k_B * T))``), or combining dimensionless quantities
      with Python scalars or plain Numpy arrays ``1 + v / c``, the
      dimensionless Quantity will automatically be converted to an unscaled
      dimensionless Quantity.

    - When initializing a quantity from a value with no unit, it is now set to
      be dimensionless and unscaled by default. When initializing a Quantity
      from another Quantity and with no unit specified in the initializer, the
      unit is now taken from the unit of the Quantity being initialized from.

  - Strings are no longer allowed as the values for Quantities. [#1005]

  - Quantities are always comparable with zero regardless of their units.
    [#1254]

  - The exception ``astropy.units.UnitsException`` has been renamed to
    ``astropy.units.UnitsError`` to be more consistent with the naming
    of built-in Python exceptions. [#1406]

  - Multiplication with and division by a string now always returns a Unit
    (rather than a Quantity when the string was first) [#1408]

  - Imperial units are disabled by default.

- ``astropy.wcs``

  - For those including the ``astropy.wcs`` C headers in their project, they
    should now include it as:

       #include "astropy_wcs/astropy_wcs_api.h"

    instead of:

       #include "astropy_wcs_api.h"

    [#1631]

- The ``--enable-legacy`` option for ``setup.py`` has been removed. [#1493]

Bug Fixes
^^^^^^^^^^

- ``astropy.io.ascii``

  - The ``write()`` function was ignoring the ``fill_values`` argument. [#910]

  - Fixed an issue in ``DefaultSplitter.join`` where the delimiter attribute
    was ignored when writing the CSV. [#1020]

  - Fixed writing of IPAC tables containing null values. [#1366]

  - When a table with no header row was read without specifying the format and
    using the ``names`` argument, then the first row could be dropped. [#1692]

- ``astropy.io.fits``

  - Binary tables containing compressed images may, optionally, contain other
    columns unrelated to the tile compression convention. Although this is an
    uncommon use case, it is permitted by the standard.

  - Reworked some of the file I/O routines to allow simpler, more consistent
    mapping between OS-level file modes ('rb', 'wb', 'ab', etc.) and the more
    "PyFITS-specific" modes used by PyFITS like "readonly" and "update".  That
    is, if reading a FITS file from an open file object, it doesn't matter as
    much what "mode" it was opened in so long as it has the right capabilities
    (read/write/etc.)  Also works around bugs in the Python io module in 2.6+
    with regard to file modes.

  - Fixed a long-standing issue where writing binary tables did not correctly
    write the TFORMn keywords for variable-length array columns (they omitted
    the max array length parameter of the format).  This was thought fixed in
    an earlier version, but it was only fixed for compressed image HDUs and
    not for binary tables in general.

- ``astropy.nddata``

  - Fixed crash when trying to multiple or divide ``NDData`` objects with
    uncertainties. [#1547]

- ``astropy.table``

  - Using a list of strings to index a table now correctly returns a new table
    with the columns named in the list. [#1454]

  - Inequality operators now work properly with ``Column`` objects. [#1685]

- ``astropy.time``

  - ``Time`` scale and format attributes are now shown when calling ``dir()``
    on a ``Time`` object. [#1130]

- ``astropy.wcs``

  - Fixed assignment to string-like WCS attributes on Python 3. [#956]

- ``astropy.units``

  - Fixed a bug that caused the order of multiplication/division of plain
    Numpy arrays with Quantities to matter (i.e. if the plain array comes
    first the units were not preserved in the output). [#899]

  - Directly instantiated ``CompositeUnits`` were made printable without
    crashing. [#1576]

- Misc

  - Fixed various modules that hard-coded ``sys.stdout`` as default arguments
    to functions at import time, rather than using the runtime value of
    ``sys.stdout``. [#1648]

  - Minor documentation fixes and enhancements [#922, #1034, #1210, #1217,
    #1491, #1492, #1498, #1582, #1608, #1621, #1646, #1670, #1756]

  - Fixed a crash that could sometimes occur when running the test suite on
    systems with platform names containing non-ASCII characters. [#1698]

Other Changes and Additions
^^^^^^^^^^^^^^^^^^^^^^^^^^^

- General

  - Astropy now follows the PSF Code of Conduct. [#1216]

  - Astropy's test suite now tests all doctests in inline docstrings.  Support
    for running doctests in the reST documentation is planned to follow in
    v0.3.1.

  - Astropy's test suite can be run on multiple CPUs in parallel, often
    greatly improving runtime, using the ``--parallel`` option. [#1040]

  - A warning is now issued when using Astropy with Numpy < 1.5--much of
    Astropy may still work in this case but it shouldn't be expected to
    either. [#1479]

  - Added automatic download/build/installation of Numpy during Astropy
    installation if not already found. [#1483]

  - Handling of metadata for the ``NDData`` and ``Table`` classes has been
    unified by way of a common ``MetaData`` descriptor--it allows instantiating
    an object with metadata of any mapping type, and subsequently prevents
    replacing the mapping stored in the ``.meta`` attribute (only direct
    updates to that object are allowed). [#1686]

- ``astropy.coordinates``

  - Angles containing out of bounds minutes or seconds (eg. 60) can be
    parsed--the value modulo 60 is used with carry to the hours/minutes, and a
    warning is issued rather than raising an exception. [#990]

- ``astropy.io.fits``

  - The new compression code also adds support for the ZQUANTIZ and ZDITHER0
    keywords added in more recent versions of this FITS Tile Compression spec.
    This includes support for lossless compression with GZIP. (#198) By default
    no dithering is used, but the ``SUBTRACTIVE_DITHER_1`` and
    ``SUBTRACTIVE_DITHER_2`` methods can be enabled by passing the correct
    constants to the ``quantize_method`` argument to the ``CompImageHDU``
    constructor.  A seed can be manually specified, or automatically generated
    using either the system clock or checksum-based methods via the
    ``dither_seed`` argument.  See the documentation for ``CompImageHDU`` for
    more details.

  - Images compressed with the Tile Compression standard can now be larger than
    4 GB through support of the Q format.

  - All HDUs now have a ``.ver`` ``.level`` attribute that returns the value of
    the EXTVAL and EXTLEVEL keywords from that HDU's header, if the exist.
    This was added for consistency with the ``.name`` attribute which returns
    the EXTNAME value from the header.

  - Then ``Column`` and ``ColDefs`` classes have new ``.dtype`` attributes
    which give the Numpy dtype for the column data in the first case, and the
    full Numpy compound dtype for each table row in the latter case.

  - There was an issue where new tables created defaulted the values in all
    string columns to '0.0'.  Now string columns are filled with empty strings
    by default--this seems a less surprising default, but it may cause
    differences with tables created with older versions of PyFITS or Astropy.

- ``astropy.io.misc``

  - The HDF5 reader can now refer to groups in the path as well as datasets;
    if given a group, the first dataset in that group is read. [#1159]

- ``astropy.nddata``

  - ``NDData`` objects have more helpful, though still rudimentary ``__str__`
    and ``__repr__`` displays. [#1313]

- ``astropy.units``

  - Added 'cycle' unit. [#1160]

  - Extended units supported by the CDS formatter/parser. [#1468]

  - Added unicode an LaTeX symbols for liter. [#1618]

- ``astropy.wcs``

  - Redundant SCAMP distortion parameters are removed with SIP distortions are
    also present. [#1278]

  - Added iterative implementation of ``all_world2pix`` that can be reliably
    inverted. [#1281]


0.2.5 (2013-10-25)
------------------

Bug Fixes
^^^^^^^^^

- ``astropy.coordinates``

  - Fixed incorrect string formatting of Angles using ``precision=0``. [#1319]

  - Fixed string formatting of Angles using ``decimal=True`` which ignored the
    ``precision`` argument. [#1323]

  - Fixed parsing of format strings using appropriate unicode characters
    instead of the ASCII ``-`` for minus signs. [#1429]

- ``astropy.io.ascii``

  - Fixed a crash in the IPAC table reader when the ``include/exclude_names``
    option is set. [#1348]

  - Fixed writing AASTex tables to honor the ``tabletype`` option. [#1372]

- ``astropy.io.fits``

  - Improved round-tripping and preservation of manually assigned column
    attributes (``TNULLn``, ``TSCALn``, etc.) in table HDU headers. (Note: This
    issue was previously reported as fixed in Astropy v0.2.2 by mistake; it is
    not fixed until v0.3.) [#996]

  - Fixed a bug that could cause a segfault when trying to decompress an
    compressed HDU whose contents are truncated (due to a corrupt file, for
    example). This still causes a Python traceback but better that than a
    segfault. [#1332]

  - Newly created ``CompImageHDU`` HDUs use the correct value of the
    ``DEFAULT_COMPRESSION_TYPE`` module-level constant instead of hard-coding
    "RICE_1" in the header.

  - Fixed a corner case where when extra memory is allocated to compress an
    image, it could lead to unnecessary in-memory copying of the compressed
    image data and a possible memory leak through Numpy.

  - Fixed a bug where assigning from an mmap'd array in one FITS file over
    the old (also mmap'd) array in another FITS file failed to update the
    destination file. Corresponds to PyFITS issue 25.

  - Some miscellaneous documentation fixes.

- ``astropy.io.votable``

  - Added a warning for when a VOTable 1.2 file contains no ``RESOURCES``
    elements (at least one should be present). [#1337]

  - Fixed a test failure specific to MIPS architecture caused by an errant
    floating point warning. [#1179]

- ``astropy.nddata.convolution``

  - Prevented in-place modification of the input arrays to ``convolve()``.
    [#1153]

- ``astropy.table``

  - Added HTML escaping for string values in tables when outputting the table
    as HTML. [#1347]

  - Added a workaround in a bug in Numpy that could cause a crash when
    accessing a table row in a masked table containing ``dtype=object``
    columns. [#1229]

  - Fixed an issue similar to the one in #1229, but specific to unmasked
    tables. [#1403]

- ``astropy.units``

  - Improved error handling for unparseable units and fixed parsing CDS units
    without mantissas in the exponent. [#1288]

  - Added a physical type for spectral flux density. [#1410]

  - Normalized conversions that should result in a scale of exactly 1.0 to
    round off slight floating point imprecisions. [#1407]

  - Added support in the CDS unit parser/formatter for unusual unit prefixes
    that are nonetheless required to be supported by that convention. [#1426]

  - Fixed the parsing of ``sqrt()`` in unit format strings which was returning
    ``unit ** 2`` instead of ``unit ** 0.5``. [#1458]

- ``astropy.wcs``

  - When passing a single array to the wcs transformation functions,
    (``astropy.wcs.Wcs.all_pix2world``, etc.), its second dimension must now
    exactly match the number of dimensions in the transformation. [#1395]

  - Improved error message when incorrect arguments are passed to
    ``WCS.wcs_world2pix``. [#1394]

  - Fixed a crash when trying to read WCS from FITS headers on Python 3.3
    in Windows. [#1363]

  - Only headers that are required as part of the WCSLIB C API are installed
    by the package, per request of system packagers. [#1666]

- Misc

  - Fixed crash when the ``COLUMNS`` environment variable is set to a
    non-integer value. [#1291]

  - Fixed a bug in ``ProgressBar.map`` where ``multiprocess=True`` could cause
    it to hang on waiting for the process pool to be destroyed. [#1381]

  - Fixed a crash on Python 3.2 when affiliated packages try to use the
    ``astropy.utils.data.get_pkg_data_*`` functions. [#1256]

  - Fixed a minor path normalization issue that could occur on Windows in
    ``astropy.utils.data.get_pkg_data_filename``. [#1444]

  - Fixed an annoyance where configuration items intended only for testing
    showed up in users' astropy.cfg files. [#1477]

  - Prevented crashes in exception logging in unusual cases where no traceback
    is associated with the exception. [#1518]

  - Fixed a crash when running the tests in unusual environments where
    ``sys.stdout.encoding`` is ``None``. [#1530]

  - Miscellaneous documentation fixes and improvements [#1308, #1317, #1377,
    #1393, #1362, #1516]

Other Changes and Additions
^^^^^^^^^^^^^^^^^^^^^^^^^^^

- Astropy installation now requests setuptools >= 0.7 during build/installation
  if neither distribute or setuptools >= 0.7 is already installed.  In other
  words, if ``import setuptools`` fails, ``ez_setup.py`` is used to bootstrap
  the latest setuptools (rather than using ``distribute_setup.py`` to bootstrap
  the now obsolete distribute package). [#1197]

- When importing Astropy from a source checkout without having built the
  extension modules first an ``ImportError`` is raised rather than a
  ``SystemExit`` exception. [#1269]


0.2.4 (2013-07-24)
------------------

Bug Fixes
^^^^^^^^^

- ``astropy.coordinates``

  - Fixed the angle parser to support parsing the string "1 degree". [#1168]

- ``astropy.cosmology``

  - Fixed a crash in the ``comoving_volume`` method on non-flat cosmologies
    when passing it an array of redshifts.

- ``astropy.io.ascii``

  - Fixed a bug that prevented saving changes to the comment symbol when
    writing changes to a table. [#1167]

- ``astropy.io.fits``

  - Added a workaround for a bug in 64-bit OSX that could cause truncation when
    writing files greater than 2^32 bytes in size. [#839]

- ``astropy.io.votable``

  - Fixed incorrect reading of tables containing multiple ``<RESOURCE>``
    elements. [#1223]

- ``astropy.table``

  - Fixed a bug where ``Table.remove_column`` and ``Table.rename_column``
    could cause a masked table to lose its masking. [#1120]

  - Fixed bugs where subclasses of ``Table`` did not preserver their class in
    certain operations. [#1142]

  - Fixed a bug where slicing a masked table did not preserve the mask. [#1187]

- ``astropy.units``

  - Fixed a bug where the ``.si`` and ``.cgs`` properties of dimensionless
    ``Quantity`` objects raised a ``ZeroDivisionError``. [#1150]

  - Fixed a bug where multiple subsequent calls to the ``.decompose()`` method
    on array quantities applied a scale factor each time. [#1163]

- Misc

  - Fixed an installation crash that could occur sometimes on Debian/Ubuntu
    and other \*NIX systems where ``pkg_resources`` can be installed without
    installing ``setuptools``. [#1150]

  - Updated the ``distribute_setup.py`` bootstrapper to use setuptools >= 0.7
    when installing on systems that don't already have an up to date version
    of distribute/setuptools. [#1180]

  - Changed the ``version.py`` template so that Astropy affiliated packages can
    (and they should) use their own ``cython_version.py`` and
    ``utils._compiler`` modules where appropriate. This issue only pertains to
    affiliated package maintainers. [#1198]

  - Fixed a corner case where the default config file generation could crash
    if building with matplotlib but *not* Sphinx installed in a virtualenv.
    [#1225]

  - Fixed a crash that could occur in the logging module on systems that
    don't have a default preferred encoding (in particular this happened
    in some versions of PyCharm). [#1244]

  - The Astropy log now supports passing non-string objects (and calling
    ``str()`` on them by default) to the logging methods, in line with Python's
    standard logging API. [#1267]

  - Minor documentation fixes [#582, #696, #1154, #1194, #1212, #1213, #1246,
    #1252]

Other Changes and Additions
^^^^^^^^^^^^^^^^^^^^^^^^^^^

- ``astropy.cosmology``

  - Added a new ``Plank13`` object representing the Plank 2013 results. [#895]

- ``astropy.units``

  - Performance improvements in initialization of ``Quantity`` objects with
    a large number of elements. [#1231]


0.2.3 (2013-05-30)
------------------

Bug Fixes
^^^^^^^^^

- ``astropy.time``

  - Fixed inaccurate handling of leap seconds when converting from UTC to UNIX
    timestamps. [#1118]

  - Tightened required accuracy in many of the time conversion tests. [#1121]

- Misc

  - Fixed a regression that was introduced in v0.2.2 by the fix to issue #992
    that was preventing installation of Astropy affiliated packages that use
    Astropy's setup framework. [#1124]


0.2.2 (2013-05-21)
------------------

Bug Fixes
^^^^^^^^^

- ``astropy.io``

  - Fixed issues in both the ``fits`` and ``votable`` sub-packages where array
    byte order was not being handled consistently, leading to possible crashes
    especially on big-endian systems. [#1003]

- ``astropy.io.fits``

  - When an error occurs opening a file in fitsdiff the exception message will
    now at least mention which file had the error.

  - Fixed a couple cases where creating a new table using TDIMn in some of the
    columns could cause a crash.

  - Slightly refactored how tables containing variable-length array columns are
    handled to add two improvements: Fixes an issue where accessing the data
    after a call to the ``astropy.io.fits.getdata`` convenience function caused
    an exception, and allows the VLA data to be read from an existing mmap of
    the FITS file.

  - Fixed a bug on Python 3 where attempting to open a non-existent file on
    Python 3 caused a seemingly unrelated traceback.

  - Fixed an issue in the tests that caused some tests to fail if Astropy is
    installed with read-only permissions.

  - Fixed a bug where instantiating a ``BinTableHDU`` from a numpy array
    containing boolean fields converted all the values to ``False``.

  - Fixed an issue where passing an array of integers into the constructor of
    ``Column()`` when the column type is floats of the same byte width caused
    the column array to become garbled.

  - Fixed inconsistent behavior in creating CONTINUE cards from byte strings
    versus unicode strings in Python 2--CONTINUE cards can now be created
    properly from unicode strings (so long as they are convertable to ASCII).

  - Fixed a bug in parsing HIERARCH keywords that do not have a space after the
    first equals sign (before the value).

  - Prevented extra leading whitespace on HIERARCH keywords from being treated
    as part of the keyword.

  - Fixed a bug where HIERARCH keywords containing lower-case letters was
    mistakenly marked as invalid during header validation along with an
    ancillary issue where the ``Header.index()`` method id not work correctly
    with HIERARCH keywords containing lower-case letters.

  - Disallowed assigning NaN and Inf floating point values as header values,
    since the FITS standard does not define a way to represent them in. Because
    this is undefined, the previous behavior did not make sense and produced
    invalid FITS files. [#954]

  - Fixed an obscure issue that can occur on systems that don't have flush to
    memory-mapped files implemented (namely GNU Hurd). [#968]

- ``astropy.io.votable``

  - Stopped deprecation warnings from the ``astropy.io.votable`` package that
    could occur during setup. [#970]

  - Fixed an issue where INFO elements were being incorrectly dropped when
    occurring inside a TABLE element. [#1000]

  - Fixed obscure test failures on MIPS platforms. [#1010]

- ``astropy.nddata.convolution``

  - Fixed an issue in ``make_kernel()`` when using an Airy function kernel.
    Also removed the superfluous 'brickwall' option. [#939]

- ``astropy.table``

  - Fixed a crash that could occur when adding a row to an empty (rowless)
    table with masked columns. [#973]

  - Made it possible to assign to one table row from the value of another row,
    effectively making it easier to copy rows, for example. [#1019]

- ``astropy.time``

  - Added appropriate ``__copy__`` and ``__deepcopy__`` behavior; this
    omission caused a seemingly unrelated error in FK5 coordinate separation.
    [#891]

- ``astropy.units``

  - Fixed an issue where the ``isiterable()`` utility returned ``True`` for
    quantities with scalar values.  Added an ``__iter__`` method for the
    ``Quantity`` class and fixed ``isiterable()`` to catch false positives.
    [#878]

  - Fixed previously undefined behavior when multiplying a unit by a string.
    [#949]

  - Added 'time' as a physical type--this was a simple omission. [#959]

  - Fixed issues with pickling unit objects so as to play nicer with the
    multiprocessing module. [#974]

  - Made it more difficult to accidentally override existing units with a new
    unit of the same name. [#1070]

  - Added several more physical types and units that were previously omitted,
    including 'mass density', 'specific volume', 'molar volume', 'momentum',
    'angular momentum', 'angular speed', 'angular acceleration', 'electric
    current', 'electric current density', 'electric field strength', 'electric
    flux density', 'electric charge density', 'permittivity', 'electromagnetic
    field strength', 'radiant intensity', 'data quantity', 'bandwidth'; and
    'knots', 'nautical miles', 'becquerels', and 'curies' respectively. [#1072]

- Misc

  - Fixed a permission error that could occur when running ``astropy.test()``
    on Python 3 when Astropy is installed as root. [#811]

  - Made it easier to filter warnings from the ``convolve()`` function and
    from ``Quantity`` objects. [#853]

  - Fixed a crash that could occur in Python 3 when generation of the default
    config file fails during setup. [#952]

  - Fixed an unrelated error message that could occur when trying to import
    astropy from a source checkout without having build the extension modules
    first. This issue was claimed to be fixed in v0.2.1, but the fix itself had
    a bug. [#971]

  - Fixed a crash that could occur when running the ``build_sphinx`` setup
    command in Python 3. [#977]

  - Added a more helpful error message when trying to run the
    ``setup.py build_sphinx`` command when Sphinx is not installed. [#1027]

  - Minor documentation fixes and restructuring.
    [#935, #967, #978, #1004, #1028, #1047]

Other Changes and Additions
^^^^^^^^^^^^^^^^^^^^^^^^^^^

- Some performance improvements to the ``astropy.units`` package, in particular
  improving the time it takes to import the sub-package. [#1015]


0.2.1 (2013-04-03)
------------------

Bug Fixes
^^^^^^^^^

- ``astropy.coordinates``

  - Fixed encoding errors that could occur when formatting coordinate objects
    in code using ``from __future__ import unicode_literals``. [#817]

  - Fixed a bug where the minus sign was dropped when string formatting dms
    coordinates with -0 degrees. [#875]

- ``astropy.io.fits``

  - Properly supports the ZQUANTIZ keyword used to support quantization
    level--this includes working support for lossless GZIP compression of
    images.

  - Fixed support for opening gzipped FITS files in a writeable mode. [#256]

  - Added a more helpful exception message when trying to read invalid values
    from a table when the required ``TNULLn`` keyword is missing. [#309]

  - More refactoring of the tile compression handling to work around a
    potential memory access violation that was particularly prevalent on
    Windows. [#507]

  - Fixed an integer size mismatch in the compression module that could affect
    32-bit systems. [#786]

  - Fixed malformatting of the ``TFORMn`` keywords when writing compressed
    image tables (they omitted the max array length parameter from the
    variable-length array format).

  - Fixed a crash that could occur when writing a table containing multi-
    dimensional array columns from an existing file into a new file.

  - Fixed a bug in fitsdiff that reported two header keywords containing NaN
    as having different values.

- ``astropy.io.votable``

  - Fixed links to the ``astropy.io.votable`` documentation in the VOTable
    validator output. [#806]

  - When reading VOTables containing integers that are out of range for their
    column type, display a warning rather than raising an exception. [#825]

  - Changed the default string format for floating point values for better
    round-tripping. [#856]

  - Fixed opening VOTables through the ``Table.read()`` interface for tables
    that have no names. [#927]

  - Fixed creation of VOTables from an Astropy table that does not have a data
    mask. [#928]

  - Minor documentation fixes. [#932]

- ``astropy.nddata.convolution``

  - Added better handling of ``inf`` values to the ``convolve_fft`` family of
    functions. [#893]

- ``astropy.table``

  - Fixed silent failure to assign values to a row on multiple columns. [#764]

  - Fixed various buggy behavior when viewing a table after sorting by one of
    its columns. [#829]

  - Fixed using ``numpy.where()`` with table indexing. [#838]

  - Fixed a bug where opening a remote table with ``Table.read()`` could cause
    the entire table to be downloaded twice. [#845]

  - Fixed a bug where ``MaskedColumn`` no longer worked if the column being
    masked is renamed. [#916]

- ``astropy.units``

  - Added missing capability for array ``Quantity``\s to be initializable by
    a list of ``Quantity``\s. [#835]

  - Fixed the definition of year and lightyear to be in terms of Julian year
    per the IAU definition. [#861]

  - "degree" was removed from the list of SI base units. [#863]

- ``astropy.wcs``

  - Fixed ``TypeError`` when calling ``WCS.to_header_string()``. [#822]

  - Added new method ``WCS.all_world2pix`` for converting from world
    coordinates to pixel space, including inversion of the astrometric
    distortion correction. [#1066, #1281]


- Misc

  - Fixed a minor issue when installing with ``./setup.py develop`` on a fresh
    git clone.  This is likely only of interest to developers on Astropy.
    [#725]

  - Fixes a crash with ``ImportError: No module named 'astropy.version'`` when
    running setup.py from a source checkout for the first time on OSX with
    Python 3.3. [#820]

  - Fixed an installation issue where running ``./setup.py install`` or when
    installing with pip the ``.astropy`` directory gets created in the home
    directory of the user running the command.  The user's ``.astropy``
    directory should only be created when they use Astropy, not when they
    install it. [#867]

  - Fixed an exception when creating a ``ProgressBar`` with a "total" of 0.
    [#752]

  - Added better documentation of behavior that can occur when trying to import
    the astropy package from within a source checkout without first building
    the extension modules. [#795, #864]

  - Added link to the installation instructions in the README. [#797]

  - Catches segfaults in xmllint which can occur sometimes and is otherwise out
    of our control. [#803]

  - Minor changes to the documentation template. [#805]

  - Fixed a minor exception handling bug in ``download_file()``. [#808]

  - Added cleanup of any temporary files if an error occurs in
    ``download_file()``. [#857]

  - Filesystem free space is checked for before attempting to download a file
    with ``download_file()``. [#858]

  - Fixed package data locating to work across symlinks--required to work with
    some OS packaging layouts. [#827]

  - Fixed a bug when building Cython extensions where hidden files containing
    ``.pyx`` extensions could cause the build to crash. This can be an issue
    with software and filesystems that autogenerate hidden files. [#834]

  - Fixed bug that could cause a "script" called README.rst to be installed
    in a bin directory. [#852]

  - Fixed some miscellaneous and mostly rare reference leaks caught by
    cpychecker. [#914]

Other Changes and Additions
^^^^^^^^^^^^^^^^^^^^^^^^^^^

- Added logo and branding for Windows binary installers. [#741]

- Upgraded included version libexpat to 2.1.0. [#781]

- ~25% performance improvement in unit composition/decomposition. [#836]

- Added previously missing LaTeX formatting for ``L_sun`` and ``R_sun``. [#841]

- ``ConfigurationItem``\s now have a more useful and informative ``__repr__``
  and improved documentation for how to use them. [#855]

- Added a friendlier error message when trying to import astropy from a source
  checkout without first building the extension modules inplace. [#864]

- ``py.test`` now outputs more system information for help in debugging issues
  from users. [#869]

- Added unit definitions "mas" and "uas" for "milliarcsecond" and
  "microarcsecond" respectively. [#892]


0.2 (2013-02-19)
----------------

New Features
^^^^^^^^^^^^

This is a brief overview of the new features included in Astropy 0.2--please
see the "What's New" section of the documentation for more details.

- ``astropy.coordinates``

  - This new subpackage contains a representation of celestial coordinates,
    and provides a wide range of related functionality.  While
    fully-functional, it is a work in progress and parts of the API may
    change in subsequent releases.

- ``astropy.cosmology``

  - Update to include cosmologies with variable dark energy equations of state.
    (This introduces some API incompatibilities with the older Cosmology
    objects).

  - Added parameters for relativistic species (photons, neutrinos) to the
    astropy.cosmology classes. The current treatment assumes that neutrinos are
    massless. [#365]

  - Add a WMAP9 object using the final (9-year) WMAP parameters from
    Hinshaw et al. 2013. It has also been made the default cosmology.
    [#629, #724]

- ``astropy.table`` I/O infrastructure for custom readers/writers
  implemented. [#305]

  - Added support for reading/writing HDF5 files [#461]

  - Added support for masked tables with missing or invalid data [#451]

- New ``astropy.time`` sub-package. [#332]

- New ``astropy.units`` sub-package that includes a class for units
  (``astropy.units.Unit``) and scalar quantities that have units
  (``astropy.units.Quantity``). [#370, #445]

  This has the following effects on other sub-packages:

  - In ``astropy.wcs``, the ``wcs.cunit`` list now takes and returns
    ``astropy.units.Unit`` objects. [#379]

  - In ``astropy.nddata``, units are now stored as ``astropy.units.Unit``
    objects. [#382]

  - In ``astropy.table``, units on columns are now stored as
    ``astropy.units.Unit`` objects. [#380]

  - In ``astropy.constants``, constants are now stored as
    ``astropy.units.Quantity`` objects. [#529]

- ``astropy.io.ascii``

  - Improved integration with the ``astropy.table`` Table class so that
    table and column metadata (e.g. keywords, units, description,
    formatting) are directly available in the output table object.  The
    CDS, DAOphot, and IPAC format readers now provide this type of
    integrated metadata.

  - Changed to using `astropy.table` masked tables instead of NumPy
    masked arrays for tables with missing values.

  - Added SExtractor table reader to ``astropy.io.ascii`` [#420]

  - Removed the Memory reader class which was used to convert data input
    passed to the ``write`` function into an internal table.  Instead
    ``write`` instantiates an astropy Table object using the data
    input to ``write``.

  - Removed the NumpyOutputter as the output of reading a table is now
    always a ``Table`` object.

  - Removed the option of supplying a function as a column output
    formatter.

  - Added a new ``strip_whitespace`` keyword argument to the ``write``
    function.  This controls whether whitespace is stripped from
    the left and right sides of table elements before writing.
    Default is True.

  - Fixed a bug in reading IPAC tables with null values.

- Generalized I/O infrastructure so that ``astropy.nddata`` can also have
  custom readers/writers [#659]

- ``astropy.wcs``

  - From updating the the underlying wcslib 4.16:

    - When ``astropy.wcs.WCS`` constructs a default coordinate representation
      it will give it the special name "DEFAULTS", and will not report "Found
      one coordinate representation".

Other Changes and Additions
^^^^^^^^^^^^^^^^^^^^^^^^^^^

- A configuration file with all options set to their defaults is now generated
  when astropy is installed.  This file will be pulled in as the users'
  astropy configuration file the first time they ``import astropy``.  [#498]

- Astropy doc themes moved into ``astropy.sphinx`` to allow affiliated packages
  to access them.

- Added expanded documentation for the ``astropy.cosmology`` sub-package.
  [#272]

- Added option to disable building of "legacy" packages (pyfits, vo, etc.).

- The value of the astronomical unit (au) has been updated to that adopted by
  IAU 2012 Resolution B2, and the values of the pc and kpc constants have been
  updated to reflect this. [#368]

- Added links to the documentation pages to directly edit the documentation on
  GitHub. [#347]

- Several updates merged from ``pywcs`` into ``astropy.wcs`` [#384]:

  - Improved the reading of distortion images.

  - Added a new option to choose whether or not to write SIP coefficients.

  - Uses the ``relax`` option by default so that non-standard keywords are
    allowed. [#585]


- Added HTML representation of tables in IPython notebook [#409]

- Rewrote CFITSIO-based backend for handling tile compression of FITS files.
  It now uses a standard CFITSIO instead of heavily modified pieces of CFITSIO
  as before.  Astropy ships with its own copy of CFITSIO v3.30, but system
  packagers may choose instead to strip this out in favor of a
  system-installed version of CFITSIO.  This corresponds to PyFITS ticket 169.
  [#318]

- Moved ``astropy.config.data`` to ``astropy.utils.data`` and re-factored the
  I/O routines to separate out the generic I/O code that can be used to open
  any file or resource from the code used to access Astropy-related data. The
  'core' I/O routine is now ``get_readable_fileobj``, which can be used to
  access any local as well as remote data, supports caching, and can decompress
  gzip and bzip2 files on-the-fly. [#425]

- Added a classmethod to
  ``astropy.coordinates.coordsystems.SphericalCoordinatesBase`` that performs a
  name resolve query using Sesame to retrieve coordinates for the requested
  object. This works for any subclass of ``SphericalCoordinatesBase``, but
  requires an internet connection. [#556]

- ``astropy.nddata.convolution`` removed requirement of PyFFTW3; uses Numpy's
  FFT by default instead with the added ability to specify an FFT
  implementation to use. [#660]


Bug Fixes
^^^^^^^^^

- ``astropy.io.ascii``

  - Fixed crash when pprinting a row with INDEF values. [#511]

  - Fixed failure when reading DAOphot files with empty keyword values. [#666]

- ``astropy.io.fits``

  - Improved handling of scaled images and pseudo-unsigned integer images in
    compressed image HDUs.  They now work more transparently like normal image
    HDUs with support for the ``do_not_scale_image_data`` and ``uint`` options,
    as well as ``scale_back`` and ``save_backup``.  The ``.scale()`` method
    works better too. Corresponds to PyFITS ticket 88.

  - Permits non-string values for the EXTNAME keyword when reading in a file,
    rather than throwing an exception due to the malformatting.  Added
    verification for the format of the EXTNAME keyword when writing.
    Corresponds to PyFITS ticket 96.

  - Added support for EXTNAME and EXTVER in PRIMARY HDUs.  That is, if EXTNAME
    is specified in the header, it will also be reflected in the ``.name``
    attribute and in ``fits.info()``.  These keywords used to be verboten in
    PRIMARY HDUs, but the latest version of the FITS standard allows them.
    Corresponds to PyFITS ticket 151.

  - HCOMPRESS can again be used to compress data cubes (and higher-dimensional
    arrays) so long as the tile size is effectively 2-dimensional. In fact,
    compatible tile sizes will automatically be used even if they're not
    explicitly specified. Corresponds to PyFITS ticket 171.

  - Fixed a bug that could cause a deadlock in the filesystem on OSX when
    reading the data from certain types of FITS files. This only occurred
    when used in conjunction with Numpy 1.7. [#369]

  - Added support for the optional ``endcard`` parameter in the
    ``Header.fromtextfile()`` and ``Header.totextfile()`` methods.  Although
    ``endcard=False`` was a reasonable default assumption, there are still text
    dumps of FITS headers that include the END card, so this should have been
    more flexible. Corresponds to PyFITS ticket 176.

  - Fixed a crash when running fitsdiff on two empty (that is, zero row) tables.
    Corresponds to PyFITS ticket 178.

  - Fixed an issue where opening a FITS file containing a random group HDU in
    update mode could result in an unnecessary rewriting of the file even if
    no changes were made. This corresponds to PyFITS ticket 179.

  - Fixed a crash when generating diff reports from diffs using the
    ``ignore_comments`` options. Corresponds to PyFITS ticket 181.

  - Fixed some bugs with WCS Paper IV record-valued keyword cards:

    - Cards that looked kind of like RVKCs but were not intended to be were
      over-permissively treated as such--commentary keywords like COMMENT and
      HISTORY were particularly affected. Corresponds to PyFITS ticket 183.

    - Looking up a card in a header by its standard FITS keyword only should
      always return the raw value of that card.  That way cards containing
      values that happen to valid RVKCs but were not intended to be will still
      be treated like normal cards. Corresponds to PyFITS ticket 184.

    - Looking up a RVKC in a header with only part of the field-specifier (for
      example "DP1.AXIS" instead of "DP1.AXIS.1") was implicitly treated as a
      wildcard lookup. Corresponds to PyFITS ticket 184.

  - Fixed a crash when diffing two FITS files where at least one contains a
    compressed image HDU which was not recognized as an image instead of a
    table. Corresponds to PyFITS ticket 187.

  - Fixed a bug where opening a file containing compressed image HDUs in
    'update' mode and then immediately closing it without making any changes
    caused the file to be rewritten unnecessarily.

  - Fixed two memory leaks that could occur when writing compressed image data,
    or in some cases when opening files containing compressed image HDUs in
    'update' mode.

  - Fixed a bug where ``ImageHDU.scale(option='old')`` wasn't working at
    all--it was not restoring the image to its original BSCALE and BZERO
    values.

  - Fixed a bug when writing out files containing zero-width table columns,
    where the TFIELDS keyword would be updated incorrectly, leaving the table
    largely unreadable.

  - Fixed a minor string formatting issue.

  - Fixed bugs in the backwards compatibility layer for the ``CardList.index``
    and ``CardList.count`` methods. Corresponds to PyFITS ticket 190.

  - Improved ``__repr__`` and text file representation of cards with long
    values that are split into CONTINUE cards. Corresponds to PyFITS ticket
    193.

  - Fixed a crash when trying to assign a long (> 72 character) value to blank
    ('') keywords. This also changed how blank keywords are represented--there
    are still exactly 8 spaces before any commentary content can begin; this
    *may* affect the exact display of header cards that assumed there could be
    fewer spaces in a blank keyword card before the content begins. However,
    the current approach is more in line with the requirements of the FITS
    standard. Corresponds to PyFITS ticket 194.

- ``astropy.io.votable``

  - The ``Table`` class now maintains a single array object which is a
    Numpy masked array.  For variable-length columns, the object that
    is stored there is also a Numpy masked array.

  - Changed the ``pedantic`` configuration option to be ``False`` by default
    due to the vast proliferation of non-compliant VO Tables. [#296]

  - Renamed ``astropy.io.vo`` to ``astropy.io.votable``.

- ``astropy.table``

  - Added a workaround for an upstream bug in Numpy 1.6.2 that could cause
    a maximum recursion depth RuntimeError when printing table rows. [#341]

- ``astropy.wcs``

  - Updated to wcslib 4.15 [#418]

  - Fixed a problem with handling FITS headers on locales that do not use
    dot as a decimal separator. This required an upstream fix to wcslib which
    is included in wcslib 4.14. [#313]

- Fixed some tests that could fail due to missing/incorrect logging
  configuration--ensures that tests don't have any impact on the default log
  location or contents. [#291]

- Various minor documentation fixes [#293 and others]

- Fixed a bug where running the tests with the ``py.test`` command still tried
  to replace the system-installed pytest with the one bundled with Astropy.
  [#454]

- Improved multiprocessing compatibility for file downloads. [#615]

- Fixed handling of Cython modules when building from a source checkout of a
  tagged release version. [#594]

- Added a workaround for a bug in Sphinx that could occur when using the
  ``:tocdepth:`` directive. [#595]

- Minor VOTable fixes [#596]

- Fixed how ``setup.py`` uses ``distribute_setup.py`` to prevent possible
  ``VersionConflict`` errors when an older version of distribute is already
  installed on the user's system. [#616][#640]

- Changed use of ``log.warn`` in the logging module to ``log.warning`` since
  the former is deprecated. [#624]


0.1 (2012-06-19)
----------------

- Initial release.<|MERGE_RESOLUTION|>--- conflicted
+++ resolved
@@ -14,12 +14,9 @@
 
 - ``astropy.cosmology``
 
-<<<<<<< HEAD
-=======
   - Add baryonic matter density and dark matter only density parameters
     to cosmology objects [#2757].
 
->>>>>>> 6954a7e6
   - Add a ``clone`` method to cosmology objects to allow copies
     of cosmological objects to be created with the specified variables
     modified [#2592].
