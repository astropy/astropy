--- conflicted
+++ resolved
@@ -1,4 +1,3 @@
-<<<<<<< HEAD
 0.3 (unreleased)
 ----------------
 
@@ -9,26 +8,8 @@
     written out using the CDS format, to ensure compatibility with the
     standard.
 
-0.2 (unreleased)
-----------------
-
-- A configuration file with all options set to their defaults is now generated
-  when astropy is installed.  This file will be pulled in as the users'
-  astropy configuration file the first time they ``import astropy``.  [#498]
-
-- ``astropy.cosmology``
-
-  - Add a WMAP9 object using the 9-year WMAP parameters from Hinshaw et al.
-    Once this paper is accepted, this should be made the default, but for
-    now WMAP7 remains the default. [#629]
-
-- Generalized I/O infrastructure so that ``astropy.nddata`` can also have
-  custom readers/writers [#659]
-
-0.2b1 (2012-12-24)
-=======
+
 0.2.1 (unreleased)
->>>>>>> c176070c
 ------------------
 
 - Nothing changed yet.
@@ -181,14 +162,6 @@
   access any local as well as remote data, supports caching, and can
   decompress gzip and bzip2 files on-the-fly. [#425]
 
-<<<<<<< HEAD
-- Added a classmethod to
-  `astropy.coordinates.coordsystems.SphericalCoordinatesBase` that performs a
-  name resolve query using Sesame to retrieve coordinates for the requested
-  object. This works for any subclass of `SphericalCoordinatesBase`, but
-  requires an internet connection. [#556]
-
-=======
 - Added a classmethod to 
   `astropy.coordinates.coordsystems.SphericalCoordinatesBase` that performs a 
   name resolve query using Sesame to retrieve coordinates for the requested
@@ -200,19 +173,14 @@
   implementation to use. [#660]
 
 
->>>>>>> c176070c
 Bug Fixes
 ^^^^^^^^^
 
 - ``astropy.io.ascii``
 
-<<<<<<< HEAD
-  - Fixed a failure to read DAOphot files with empty keyword values [#666].
-=======
   - Fixed crash when pprinting a row with INDEF values. [#511]
 
   - Fixed failure when reading DAOphot files with empty keyword values [#666].
->>>>>>> c176070c
 
 - ``astropy.io.fits``
 
