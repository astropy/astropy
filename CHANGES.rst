--- conflicted
+++ resolved
@@ -126,14 +126,11 @@
 
 - ``astropy.wcs``
 
-<<<<<<< HEAD
   - Worked around WCSlib bug which makes it impossible to set LATPOLE when
     LONPOLE=90 when WCSTRIG_MACRO is enabled. Fixed by disabling WCSTRIG_MACRO.
     According to comments in WCSlib, this could have a 20% performance impact.
-=======
   - Made ``wcs.bounds_check`` call ``wcsprm_python2c``, which means it
     works even if ``wcs.set`` has not been called yet. [#4957].
->>>>>>> 2bb3421a
 
 Other Changes and Additions
 ^^^^^^^^^^^^^^^^^^^^^^^^^^^
